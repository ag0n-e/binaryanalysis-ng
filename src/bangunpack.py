--- conflicted
+++ resolved
@@ -92,638 +92,6 @@
 # * reason: human readable description of the error
 
 
-# Dahua is a Chinese vendor that is using the ZIP format for its firmware
-# updates, but has changed the first two characters of the file from PK to DH
-def unpack_dahua(fileresult, scanenvironment, offset, unpackdir):
-    '''Unpack modified ZIP compressed data from Dahua.'''
-    filename_full = scanenvironment.unpack_path(fileresult.filename)
-
-    # first change the header
-    checkfile = open(filename_full, 'r+b')
-
-    # seek to the offset and change the identifier
-    # from DH to PK
-    checkfile.seek(offset)
-    checkfile.write(b'PK')
-    checkfile.close()
-
-    dahuares = unpack_zip(fileresult, scanenvironment, offset, unpackdir)
-
-    # reopen for writing
-    checkfile = open(filename_full, 'r+b')
-
-    # seek to the offset and change the identifier
-    # back from PK to DH
-    checkfile.seek(offset)
-    checkfile.write(b'DH')
-    checkfile.close()
-
-    if dahuares['status']:
-        dahuares['labels'].append('dahua')
-    return dahuares
-
-# http://web.archive.org/web/20190709133846/https://ipcamtalk.com/threads/dahua-ipc-easy-unbricking-recovery-over-tftp.17189/page-2
-unpack_dahua.signatures = {'dahua': b'DH\x03\04'}
-unpack_dahua.minimum_size = 30
-
-
-# https://pkware.cachefly.net/webdocs/casestudies/APPNOTE.TXT
-# Documenting version 6.3.6
-# This method first verifies a file to see where the ZIP data
-# starts and where it ends.
-#
-# Python's zipfile module starts looking at the end of the file
-# for a central directory. If multiple ZIP files have been concatenated
-# and the last ZIP file is at the end, then only this ZIP file
-# will be unpacked by Python's zipfile module.
-#
-# A description of some of the underlying problems encountered
-# when writing this code can be found here:
-#
-# http://binary-analysis.blogspot.com/2018/07/walkthrough-zip-file-format.html
-def unpack_zip(fileresult, scanenvironment, offset, unpackdir):
-    '''Unpack ZIP compressed data.'''
-    filesize = fileresult.filesize
-    filename_full = scanenvironment.unpack_path(fileresult.filename)
-    unpackedfilesandlabels = []
-    labels = []
-    unpackingerror = {}
-    unpackedsize = 0
-    unpackdir_full = scanenvironment.unpack_path(unpackdir)
-
-    # the ZIP file format is described in section 4.3.6
-    # the header is at least 30 bytes
-    if filesize < 30:
-        unpackingerror = {'offset': offset+unpackedsize, 'fatal': False,
-                          'reason': 'not enough data'}
-        return {'status': False, 'error': unpackingerror}
-
-    encrypted = False
-    zip64 = False
-
-    # skip over the (local) magic
-    # and process like section 4.3.7
-    checkfile = open(filename_full, 'rb')
-    checkfile.seek(offset)
-    minzipversion = 0
-    maxzipversion = 90
-
-    seencentraldirectory = False
-    inlocal = True
-    seenzip64endofcentraldir = False
-
-    # store if there is an Android signing block:
-    # https://source.android.com/security/apksigning/v2
-    androidsigning = False
-
-    # store the local file names to check if they appear in the
-    # central directory in the same order (optional)
-    localfiles = []
-    centraldirectoryfiles = []
-
-    localfileheader = b'\x50\x4b\x03\x04'
-
-    seenfirstheader = False
-
-    # First there are file entries, followed by a central
-    # directory, possibly with other headers following/preceding
-    while True:
-        # first read the header
-        checkbytes = checkfile.read(4)
-        if len(checkbytes) != 4:
-            checkfile.close()
-            unpackingerror = {'offset': offset+unpackedsize, 'fatal': False,
-                              'reason': 'not enough data for ZIP entry header'}
-            return {'status': False, 'error': unpackingerror}
-
-        # process everything that is not a local file header, but
-        # either a ZIP header or an Android signing signature.
-        if checkbytes != localfileheader:
-            inlocal = False
-            unpackedsize += 4
-
-            # archive decryption header
-            # archive data extra field (section 4.3.11)
-            if checkbytes == b'\x50\x4b\x06\x08':
-                checkbytes = checkfile.read(4)
-                if len(checkbytes) != 4:
-                    checkfile.close()
-                    unpackingerror = {'offset': offset+unpackedsize,
-                                      'fatal': False,
-                                      'reason': 'not enough data for archive decryption header field'}
-                    return {'status': False, 'error': unpackingerror}
-                unpackedsize += 4
-                archivedecryptionsize = int.from_bytes(checkbytes, byteorder='little')
-                if checkfile.tell() + archivedecryptionsize > filesize:
-                    checkfile.close()
-                    unpackingerror = {'offset': offset+unpackedsize,
-                                      'fatal': False,
-                                      'reason': 'not enough data for archive decryption header field'}
-                    return {'status': False, 'error': unpackingerror}
-                checkfile.seek(archivedecryptionsize, os.SEEK_CUR)
-                unpackedsize += archivedecryptionsize
-            # check for the start of the central directory (section 4.3.12)
-            elif checkbytes == b'\x50\x4b\x01\x02':
-                seencentraldirectory = True
-                if checkfile.tell() + 46 > filesize:
-                    checkfile.close()
-                    unpackingerror = {'offset': offset+unpackedsize,
-                                      'fatal': False,
-                                      'reason': 'not enough data for end of central directory'}
-                    return {'status': False, 'error': unpackingerror}
-
-                # skip 24 bytes in the header to the file name
-                # and extra field
-                checkfile.seek(24, os.SEEK_CUR)
-                unpackedsize += 24
-
-                # read the file name
-                checkbytes = checkfile.read(2)
-                filenamelength = int.from_bytes(checkbytes, byteorder='little')
-                unpackedsize += 2
-
-                # read the extra field length
-                checkbytes = checkfile.read(2)
-                extrafieldlength = int.from_bytes(checkbytes, byteorder='little')
-                unpackedsize += 2
-
-                # read the file comment length
-                checkbytes = checkfile.read(2)
-                filecommentlength = int.from_bytes(checkbytes, byteorder='little')
-                unpackedsize += 2
-
-                # skip 12 bytes in the central directory header
-                checkfile.seek(12, os.SEEK_CUR)
-                unpackedsize += 12
-
-                # read the file name
-                checkbytes = checkfile.read(filenamelength)
-                if len(checkbytes) != filenamelength:
-                    checkfile.close()
-                    unpackingerror = {'offset': offset+unpackedsize,
-                                      'fatal': False,
-                                      'reason': 'not enough data for file name in central directory'}
-                    return {'status': False, 'error': unpackingerror}
-                unpackedsize += filenamelength
-                centraldirectoryfiles.append(checkbytes)
-
-                if extrafieldlength != 0:
-                    # read the extra field
-                    checkbytes = checkfile.read(extrafieldlength)
-                    if len(checkbytes) != extrafieldlength:
-                        checkfile.close()
-                        unpackingerror = {'offset': offset+unpackedsize,
-                                          'fatal': False,
-                                          'reason': 'not enough data for extra field in central directory'}
-                        return {'status': False, 'error': unpackingerror}
-                    unpackedsize += extrafieldlength
-
-                if filecommentlength != 0:
-                    # read the file comment
-                    checkbytes = checkfile.read(filecommentlength)
-                    if len(checkbytes) != filecommentlength:
-                        checkfile.close()
-                        unpackingerror = {'offset': offset+unpackedsize,
-                                          'fatal': False,
-                                          'reason': 'not enough data for extra field in central directory'}
-                        return {'status': False, 'error': unpackingerror}
-                    unpackedsize += filecommentlength
-
-            # check for digital signatures (section 4.3.13)
-            elif checkbytes == b'\x50\x4b\x05\x05':
-                checkbytes = checkfile.read(2)
-                if len(checkbytes) != 2:
-                    checkfile.close()
-                    unpackingerror = {'offset': offset+unpackedsize,
-                                      'fatal': False,
-                                      'reason': 'not enough data for digital signature size field'}
-                    return {'status': False, 'error': unpackingerror}
-                unpackedsize += 2
-                digitalsignaturesize = int.from_bytes(checkbytes, byteorder='little')
-                if checkfile.tell() + digitalsignaturesize > filesize:
-                    checkfile.close()
-                    unpackingerror = {'offset': offset+unpackedsize,
-                                      'fatal': False,
-                                      'reason': 'not enough data for digital signature'}
-                    return {'status': False, 'error': unpackingerror}
-                checkfile.seek(digitalsignaturesize, os.SEEK_CUR)
-                unpackedsize += digitalsignaturesize
-
-            # check for ZIP64 end of central directory (section 4.3.14)
-            elif checkbytes == b'\x50\x4b\x06\x06':
-                if not seencentraldirectory:
-                    checkfile.close()
-                    unpackingerror = {'offset': offset+unpackedsize,
-                                      'fatal': False,
-                                      'reason': 'ZIP64 end of cental directory, but no central directory header'}
-                    return {'status': False, 'error': unpackingerror}
-                seenzip64endofcentraldir = True
-
-                # first read the size of the ZIP64 end of
-                # central directory (section 4.3.14.1)
-                checkbytes = checkfile.read(8)
-                if len(checkbytes) != 8:
-                    checkfile.close()
-                    unpackingerror = {'offset': offset+unpackedsize,
-                                      'fatal': False,
-                                      'reason': 'not enough data for ZIP64 end of central directory header'}
-                    return {'status': False, 'error': unpackingerror}
-
-                zip64endofcentraldirectorylength = int.from_bytes(checkbytes, byteorder='little')
-                if checkfile.tell() + zip64endofcentraldirectorylength > filesize:
-                    checkfile.close()
-                    unpackingerror = {'offset': offset+unpackedsize,
-                                      'fatal': False,
-                                      'reason': 'not enough data for ZIP64 end of central directory'}
-                    return {'status': False, 'error': unpackingerror}
-                unpackedsize += 8
-
-                # now skip over the rest of the data in the
-                # ZIP64 end of central directory
-                checkfile.seek(zip64endofcentraldirectorylength, os.SEEK_CUR)
-                unpackedsize += zip64endofcentraldirectorylength
-
-            # check for ZIP64 end of central directory locator
-            # (section 4.3.15)
-            elif checkbytes == b'\x50\x4b\x06\x07':
-                if not seenzip64endofcentraldir:
-                    checkfile.close()
-                    unpackingerror = {'offset': offset+unpackedsize,
-                                      'fatal': False,
-                                      'reason': 'ZIP64 end of cental directory locator, but no ZIP64 end of central directory'}
-                    return {'status': False, 'error': unpackingerror}
-                if checkfile.tell() + 16 > filesize:
-                    checkfile.close()
-                    unpackingerror = {'offset': offset+unpackedsize,
-                                      'fatal': False,
-                                      'reason': 'not enough data for ZIP64 end of central directory locator'}
-                    return {'status': False, 'error': unpackingerror}
-                # skip over the data
-                checkfile.seek(16, os.SEEK_CUR)
-                unpackedsize += 16
-
-            # check for end of central directory (section 4.3.16)
-            elif checkbytes == b'\x50\x4b\x05\x06':
-                if not seencentraldirectory:
-                    checkfile.close()
-                    unpackingerror = {'offset': offset+unpackedsize,
-                                      'fatal': False,
-                                      'reason': 'end of cental directory, but no central directory header'}
-                    return {'status': False, 'error': unpackingerror}
-
-                if checkfile.tell() + 18 > filesize:
-                    checkfile.close()
-                    unpackingerror = {'offset': offset+unpackedsize,
-                                      'fatal': False,
-                                      'reason': 'not enough data for end of central directory header'}
-                    return {'status': False, 'error': unpackingerror}
-
-                # skip 16 bytes of the header
-                checkfile.seek(16, os.SEEK_CUR)
-                unpackedsize += 16
-
-                # read the ZIP comment length
-                checkbytes = checkfile.read(2)
-                zipcommentlength = int.from_bytes(checkbytes, byteorder='little')
-                unpackedsize += 2
-                if zipcommentlength != 0:
-                    # read the file comment
-                    checkbytes = checkfile.read(zipcommentlength)
-                    if len(checkbytes) != zipcommentlength:
-                        checkfile.close()
-                        unpackingerror = {'offset': offset+unpackedsize,
-                                          'fatal': False,
-                                          'reason': 'not enough data for extra field in central directory'}
-                        return {'status': False, 'error': unpackingerror}
-                    unpackedsize += zipcommentlength
-                # end of ZIP file reached, so break out of the loop
-                break
-            elif checkbytes == b'PK\x07\x08':
-                if checkfile.tell() + 12 > filesize:
-                    checkfile.close()
-                    unpackingerror = {'offset': offset+unpackedsize,
-                                      'fatal': False,
-                                      'reason': 'not enough data for data descriptor'}
-                    return {'status': False, 'error': unpackingerror}
-                checkfile.seek(12, os.SEEK_CUR)
-            else:
-                # then check to see if this is possibly an Android
-                # signing block:
-                #
-                # https://source.android.com/security/apksigning/v2
-                #
-                # The Android signing block is squeezed in between the
-                # latest entry and the central directory, despite the
-                # ZIP specification not allowing this. There have been
-                # various versions.
-                #
-                # The following code is triggered under three conditions:
-                #
-                # 1. data descriptors are used and it was already determined
-                #    that there is an Android signing block.
-                # 2. the bytes read are 0x00 0x00 0x00 0x00 which could
-                #    possibly be an APK signing v3 block, as it is possibly
-                #    padded.
-                # 3. no data descriptors are used, meaning it might be a
-                #    length of a signing block.
-                if androidsigning or checkbytes == b'\x00\x00\x00\x00' or not datadescriptor:
-                    # first go back four bytes
-                    checkfile.seek(-4, os.SEEK_CUR)
-                    unpackedsize = checkfile.tell() - offset
-
-                    # then read 8 bytes for the APK signing block size
-                    checkbytes = checkfile.read(8)
-                    if len(checkbytes) != 8:
-                        checkfile.close()
-                        unpackingerror = {'offset': offset+unpackedsize,
-                                          'fatal': False,
-                                          'reason': 'not enough data for Android signing block'}
-                        return {'status': False, 'error': unpackingerror}
-                    unpackedsize += 8
-                    androidsigningsize = int.from_bytes(checkbytes, byteorder='little')
-
-                    # APK signing V3 might pad to 4096 bytes first,
-                    # introduced in:
-                    #
-                    # https://android.googlesource.com/platform/tools/apksig/+/edf96cb79f533eb4255ee1b6aa2ba8bf9c1729b2
-                    if androidsigningsize == 0:
-                        checkfile.seek(4096 - unpackedsize % 4096, os.SEEK_CUR)
-                        unpackedsize += 4096 - unpackedsize % 4096
-
-                        # then read 8 bytes for the APK signing block size
-                        checkbytes = checkfile.read(8)
-                        if len(checkbytes) != 8:
-                            checkfile.close()
-                            unpackingerror = {'offset': offset+unpackedsize,
-                                              'fatal': False,
-                                              'reason': 'not enough data for Android signing block'}
-                            return {'status': False, 'error': unpackingerror}
-                        unpackedsize += 8
-                        androidsigningsize = int.from_bytes(checkbytes, byteorder='little')
-
-                    # as the last 16 bytes are for the Android signing block
-                    # the block has to be at least 16 bytes.
-                    if androidsigningsize < 16:
-                        checkfile.close()
-                        unpackingerror = {'offset': offset+unpackedsize,
-                                          'fatal': False,
-                                          'reason': 'wrong size for Android signing block'}
-                        return {'status': False, 'error': unpackingerror}
-
-                    # the signing block cannot be (partially)
-                    # outside of the file
-                    if checkfile.tell() + androidsigningsize > filesize:
-                        checkfile.close()
-                        unpackingerror = {'offset': offset+unpackedsize,
-                                          'fatal': False,
-                                          'reason': 'not enough data for Android signing block'}
-                        return {'status': False, 'error': unpackingerror}
-
-                    # then skip over the signing block, except the
-                    # last 16 bytes to have an extra sanity check
-                    checkfile.seek(androidsigningsize - 16, os.SEEK_CUR)
-                    checkbytes = checkfile.read(16)
-                    if checkbytes != b'APK Sig Block 42':
-                        checkfile.close()
-                        unpackingerror = {'offset': offset+unpackedsize,
-                                          'fatal': False,
-                                          'reason': 'wrong magic for Android signing block'}
-                        return {'status': False, 'error': unpackingerror}
-                    androidsigning = True
-                    unpackedsize += androidsigningsize
-                else:
-                    break
-            continue
-
-        # continue with the local file headers instead
-        if checkbytes == localfileheader and not inlocal:
-            # this should totally not happen in a valid
-            # ZIP file: local file headers should not be
-            # interleaved with other headers.
-            break
-
-        unpackedsize += 4
-
-        # minimal version needed. According to 4.4.3.2 the minimal
-        # version is 1.0 and the latest is 6.3. As new versions of
-        # PKZIP could be released this check should not be too strict.
-        checkbytes = checkfile.read(2)
-        if len(checkbytes) != 2:
-            checkfile.close()
-            unpackingerror = {'offset': offset+unpackedsize,
-                              'fatal': False,
-                              'reason': 'not enough data for local file header'}
-            return {'status': False, 'error': unpackingerror}
-        brokenzipversion = False
-        minversion = int.from_bytes(checkbytes, byteorder='little')
-
-        # some files observed in the wild have a weird version
-        if minversion in [0x30a, 0x314]:
-            brokenzipversion = True
-
-        if minversion < minzipversion:
-            checkfile.close()
-            unpackingerror = {'offset': offset+unpackedsize,
-                              'fatal': False,
-                              'reason': 'invalid ZIP version %d' % minversion}
-            return {'status': False, 'error': unpackingerror}
-
-        if not brokenzipversion:
-            if minversion > maxzipversion:
-                checkfile.close()
-                unpackingerror = {'offset': offset+unpackedsize,
-                                  'fatal': False,
-                                  'reason': 'invalid ZIP version %d' % minversion}
-                return {'status': False, 'error': unpackingerror}
-        unpackedsize += 2
-
-        # then the "general purpose bit flag" (section 4.4.4)
-        checkbytes = checkfile.read(2)
-        if len(checkbytes) != 2:
-            checkfile.close()
-            unpackingerror = {'offset': offset+unpackedsize,
-                              'fatal': False,
-                              'reason': 'not enough data for general bit flag in local file header'}
-            return {'status': False, 'error': unpackingerror}
-        generalbitflag = int.from_bytes(checkbytes, byteorder='little')
-        unpackedsize += 2
-
-        # check if the file is encrypted. If so it should be labeled
-        # as such, but not be unpacked.
-        # generalbitflag & 0x40 == 0x40 would be a check for
-        # strong encryption, but that has different length encryption
-        # headers and right now there are no test files for it, so
-        # leave it for now.
-        if generalbitflag & 0x01 == 0x01:
-            encrypted = True
-
-        datadescriptor = False
-
-        # see if there is a data descriptor for regular files in the
-        # general purpose bit flag. This usually won't be set for
-        # directories although sometimes it is
-        # (example: framework/ext.jar from various Android versions)
-        if generalbitflag & 0x08 == 0x08:
-            datadescriptor = True
-
-        # then the compression method (section 4.4.5)
-        checkbytes = checkfile.read(2)
-        if len(checkbytes) != 2:
-            checkfile.close()
-            unpackingerror = {'offset': offset+unpackedsize,
-                              'fatal': False,
-                              'reason': 'not enough data for compression method in local file header'}
-            return {'status': False, 'error': unpackingerror}
-        compressionmethod = int.from_bytes(checkbytes, byteorder='little')
-        unpackedsize += 2
-
-        # skip over the time fields (section 4.4.6)
-        checkfile.seek(4, os.SEEK_CUR)
-        if checkfile.tell() + 4 > filesize:
-            checkfile.close()
-            unpackingerror = {'offset': offset+unpackedsize,
-                              'fatal': False,
-                              'reason': 'not enough data for time fields in local file header'}
-            return {'status': False, 'error': unpackingerror}
-        unpackedsize += 4
-
-        # skip over the CRC32 (section 4.4.7)
-        if checkfile.tell() + 4 > filesize:
-            checkfile.close()
-            unpackingerror = {'offset': offset+unpackedsize,
-                              'fatal': False,
-                              'reason': 'not enough data for CRC32 in local file header'}
-            return {'status': False, 'error': unpackingerror}
-        checkfile.seek(4, os.SEEK_CUR)
-        unpackedsize += 4
-
-        # compressed size (section 4.4.8)
-        checkbytes = checkfile.read(4)
-        if len(checkbytes) != 4:
-            checkfile.close()
-            unpackingerror = {'offset': offset+unpackedsize,
-                              'fatal': False,
-                              'reason': 'not enough data for compressed size in local file header'}
-            return {'status': False, 'error': unpackingerror}
-        compressedsize = int.from_bytes(checkbytes, byteorder='little')
-        unpackedsize += 4
-
-        # uncompressed size (section 4.4.9)
-        checkbytes = checkfile.read(4)
-        if len(checkbytes) != 4:
-            checkfile.close()
-            unpackingerror = {'offset': offset+unpackedsize,
-                              'fatal': False,
-                              'reason': 'not enough data for uncompressed size file header'}
-            return {'status': False, 'error': unpackingerror}
-        uncompressedsize = int.from_bytes(checkbytes, byteorder='little')
-        unpackedsize += 4
-
-        # then the file name length (section 4.4.10)
-        checkbytes = checkfile.read(2)
-        if len(checkbytes) != 2:
-            checkfile.close()
-            unpackingerror = {'offset': offset+unpackedsize,
-                              'fatal': False,
-                              'reason': 'not enough data for filename length in local file header'}
-            return {'status': False, 'error': unpackingerror}
-        filenamelength = int.from_bytes(checkbytes, byteorder='little')
-        unpackedsize += 2
-
-        # and the extra field length (section 4.4.11)
-        # There does not necessarily have to be any useful data
-        # in the extra field.
-        checkbytes = checkfile.read(2)
-        if len(checkbytes) != 2:
-            checkfile.close()
-            unpackingerror = {'offset': offset+unpackedsize,
-                              'fatal': False,
-                              'reason': 'not enough data for extra field length in local file header'}
-            return {'status': False, 'error': unpackingerror}
-        extrafieldlength = int.from_bytes(checkbytes, byteorder='little')
-
-        unpackedsize += 2
-
-        localfilename = checkfile.read(filenamelength)
-        if len(localfilename) != filenamelength:
-            checkfile.close()
-            unpackingerror = {'offset': offset+unpackedsize,
-                              'fatal': False,
-                              'reason': 'not enough data for file name in local file header'}
-            return {'status': False, 'error': unpackingerror}
-        localfiles.append(localfilename)
-        unpackedsize += filenamelength
-
-        # then check the extra field. The most important is to check
-        # for any ZIP64 extension, as it contains updated values for
-        # the compressed size and uncompressed size (section 4.5)
-        if extrafieldlength > 0:
-            extrafields = checkfile.read(extrafieldlength)
-        if extrafieldlength > 4:
-            extrafieldcounter = 0
-            while extrafieldcounter + 4 < extrafieldlength:
-                # section 4.6.1
-                extrafieldheaderid = int.from_bytes(extrafields[extrafieldcounter:extrafieldcounter+2], byteorder='little')
-
-                # often found in the first entry in JAR files and
-                # Android APK files, but not mandatory.
-                # http://hg.openjdk.java.net/jdk7/jdk7/jdk/file/00cd9dc3c2b5/src/share/classes/java/util/jar/JarOutputStream.java#l46
-                if extrafieldheaderid == 0xcafe:
-                    pass
-
-                extrafieldheaderlength = int.from_bytes(extrafields[extrafieldcounter+2:extrafieldcounter+4], byteorder='little')
-                extrafieldcounter += 4
-                if checkfile.tell() + extrafieldheaderlength > filesize:
-                    checkfile.close()
-                    unpackingerror = {'offset': offset+unpackedsize,
-                                      'fatal': False,
-                                      'reason': 'not enough data for extra field'}
-                    return {'status': False, 'error': unpackingerror}
-                if extrafieldheaderid == 0x001:
-                    # ZIP64, section 4.5.3
-                    # according to 4.4.3.2 PKZIP 4.5 or later is
-                    # needed to unpack ZIP64 files.
-                    if minversion < 45:
-                        checkfile.close()
-                        unpackingerror = {'offset': offset+unpackedsize,
-                                          'fatal': False,
-                                          'reason': 'wrong minimal needed version for ZIP64'}
-                        return {'status': False, 'error': unpackingerror}
-                    # according to the official ZIP specifications the length of the
-                    # header should be 28, but there are files where this field is
-                    # 16 bytes long instead, sigh...
-                    if extrafieldheaderlength not in [16, 28]:
-                        checkfile.close()
-                        unpackingerror = {'offset': offset+unpackedsize,
-                                          'fatal': False,
-                                          'reason': 'wrong extra field header length for ZIP64'}
-                        return {'status': False, 'error': unpackingerror}
-                    zip64uncompressedsize = int.from_bytes(extrafields[extrafieldcounter:extrafieldcounter+8], byteorder='little')
-                    zip64compressedsize = int.from_bytes(extrafields[extrafieldcounter+8:extrafieldcounter+16], byteorder='little')
-                    if compressedsize == 0xffffffff:
-                        compressedsize = zip64compressedsize
-                    if uncompressedsize == 0xffffffff:
-                        uncompressedsize = zip64uncompressedsize
-                extrafieldcounter += extrafieldheaderlength
-        unpackedsize += extrafieldlength
-
-        # some sanity checks: file name, extra field and compressed
-        # size cannot extend past the file size
-        locallength = 30 + filenamelength + extrafieldlength + compressedsize
-        if offset + locallength > filesize:
-            checkfile.close()
-            unpackingerror = {'offset': offset+unpackedsize,
-                              'fatal': False,
-                              'reason': 'data cannot be outside file'}
-            return {'status': False, 'error': unpackingerror}
-
-        # keep track of if a data descriptor was searched and found
-        # This is needed if the length of the compressed size is set
-        # to 0, which can happen in certain cases (section 4.4.4, bit 3)
-        ddfound = False
-        ddsearched = False
-
-<<<<<<< HEAD
 # Dahua is a Chinese vendor that is using the ZIP format for its firmware
 # updates, but has changed the first two characters of the file from PK to DH
 def unpack_dahua(fileresult, scanenvironment, offset, unpackdir):
@@ -1727,3383 +1095,4 @@
 
 # https://pkware.cachefly.net/webdocs/casestudies/APPNOTE.TXT section 4.3.6
 unpack_zip.signatures = {'zip': b'\x50\x4b\x03\04'}
-unpack_zip.minimum_size = 30
-
-
-# Derived from public bzip2 specifications
-# and Python module documentation
-def unpack_bzip2(fileresult, scanenvironment, offset, unpackdir, dryrun=False):
-    '''Unpack bzip2 compressed data.'''
-    filesize = fileresult.filesize
-    filename_full = pathlib.Path(scanenvironment.unpack_path(fileresult.filename))
-    unpackedfilesandlabels = []
-    labels = []
-    unpackingerror = {}
-    if filesize - offset < 10:
-        unpackingerror = {'offset': offset, 'fatal': False,
-                          'reason': 'File too small (less than 10 bytes'}
-        return {'status': False, 'error': unpackingerror}
-    unpackdir_full = scanenvironment.unpack_path(unpackdir)
-
-    unpackedsize = 0
-    checkfile = open(filename_full, 'rb')
-    checkfile.seek(offset)
-
-    # Extract one 900k block of data as an extra sanity check.
-    # First create a bzip2 decompressor
-    bz2decompressor = bz2.BZ2Decompressor()
-    bz2data = checkfile.read(900000)
-
-    # then try to decompress the data.
-    try:
-        unpackeddata = bz2decompressor.decompress(bz2data)
-    except Exception:
-        # no data could be successfully unpacked,
-        # so close the file and exit.
-        checkfile.close()
-        unpackingerror = {'offset': offset+unpackedsize, 'fatal': False,
-                          'reason': 'File not a valid bzip2 file'}
-        return {'status': False, 'error': unpackingerror}
-
-    # set the name of the file in case it is "anonymous data"
-    # otherwise just imitate whatever bunzip2 does.
-    # Special case: tbz2 (tar)
-    if filename_full.suffix.lower() == '.bz2':
-        outfile_rel = os.path.join(unpackdir, filename_full.stem)
-    elif filename_full.suffix.lower() in ['.tbz', '.tbz2', '.tb2']:
-        outfile_rel = os.path.join(unpackdir, filename_full.stem) + ".tar"
-    else:
-        outfile_rel = os.path.join(unpackdir, "unpacked-from-bz2")
-
-    outfile_full = scanenvironment.unpack_path(outfile_rel)
-    # data has been unpacked, so open a file and write the data to it.
-    # unpacked, or if all data has been unpacked
-    if not dryrun:
-        # create the unpacking directory
-        os.makedirs(unpackdir_full, exist_ok=True)
-        outfile = open(outfile_full, 'wb')
-        outfile.write(unpackeddata)
-
-    unpackedsize += len(bz2data) - len(bz2decompressor.unused_data)
-
-    # there is still some data left to be unpacked, so
-    # continue unpacking, as described in the Python documentation:
-    # https://docs.python.org/3/library/bz2.html#incremental-de-compression
-    # read some more data in chunks of 10 MB
-    datareadsize = 10000000
-    bz2data = checkfile.read(datareadsize)
-    while bz2data != b'':
-        try:
-            unpackeddata = bz2decompressor.decompress(bz2data)
-        except EOFError as e:
-            break
-        except Exception as e:
-            # clean up
-            if not dryrun:
-                outfile.close()
-                os.unlink(outfile_full)
-            checkfile.close()
-            unpackingerror = {'offset': offset+unpackedsize,
-                              'fatal': False,
-                              'reason': 'File not a valid bzip2 file, use bzip2recover?'}
-            return {'status': False, 'error': unpackingerror}
-
-        if not dryrun:
-            outfile.write(unpackeddata)
-
-        # there is no more compressed data
-        unpackedsize += len(bz2data) - len(bz2decompressor.unused_data)
-        if bz2decompressor.unused_data != b'':
-            break
-        bz2data = checkfile.read(datareadsize)
-
-    checkfile.close()
-
-    if not dryrun:
-        outfile.close()
-
-        if offset == 0 and unpackedsize == filesize:
-            labels += ['bzip2', 'compressed']
-        unpackedfilesandlabels.append((outfile_rel, []))
-    return {'status': True, 'length': unpackedsize, 'labels': labels,
-            'filesandlabels': unpackedfilesandlabels}
-
-# https://en.wikipedia.org/wiki/Bzip2#File_format
-unpack_bzip2.signatures = {'bzip2': b'BZh'}
-unpack_bzip2.minimum_size = 10
-
-
-# Derived from specifications at:
-# https://github.com/mackyle/xar/wiki/xarformat
-#
-# Basically XAR is a header, a zlib compressed XML file describing
-# where to find files and how they were compressed, and then the
-# actual data (perhaps compressed).
-#
-# Compression depends on the options provided and the version of XAR being
-# used. Fedora's standard version uses:
-#
-# * none
-# * gzip (default, but it is actually zlib's DEFLATE)
-# * bzip2
-#
-# Other versions (from Git) can also use:
-# * xz
-# * lzma
-def unpack_xar(fileresult, scanenvironment, offset, unpackdir):
-    '''Unpack a XAR archive.'''
-    filesize = fileresult.filesize
-    filename_full = scanenvironment.unpack_path(fileresult.filename)
-    unpackedfilesandlabels = []
-    labels = []
-    unpackingerror = {}
-    unpackdir_full = scanenvironment.unpack_path(unpackdir)
-
-    if filesize - offset < 28:
-        unpackingerror = {'offset': offset, 'fatal': False,
-                          'reason': 'Too small for XAR file'}
-        return {'status': False, 'error': unpackingerror}
-
-    unpackedsize = 0
-    checkfile = open(filename_full, 'rb')
-
-    # skip over the file magic
-    checkfile.seek(offset+4)
-    unpackedsize += 4
-
-    # read the size field
-    checkbytes = checkfile.read(2)
-    headersize = int.from_bytes(checkbytes, byteorder='big')
-    unpackedsize += 2
-
-    # read the version field
-    checkbytes = checkfile.read(2)
-    unpackedsize += 2
-
-    # read the toc_length_compressed field
-    checkbytes = checkfile.read(8)
-    toc_length_compressed = int.from_bytes(checkbytes, byteorder='big')
-
-    # check that the table of contents (toc) is actually
-    # inside the file
-    if offset + headersize + toc_length_compressed > filesize:
-        checkfile.close()
-        unpackingerror = {'offset': offset+unpackedsize, 'fatal': False,
-                          'reason': 'file too small'}
-        return {'status': False, 'error': unpackingerror}
-    unpackedsize += 8
-
-    # read the toc_length_uncompressed field. Use this for
-    # sanity checking.
-    checkbytes = checkfile.read(8)
-    unpackedsize += 8
-    toc_length_uncompressed = int.from_bytes(checkbytes, byteorder='big')
-
-    # read the cksum_alg field. In case it is 3 do some extra
-    # sanity checks.
-    checkbytes = checkfile.read(4)
-    checksumalgorithm = int.from_bytes(checkbytes, byteorder='big')
-    if checksumalgorithm == 3:
-        if filesize - offset < 32:
-            checkfile.close()
-            unpackingerror = {'offset': offset+unpackedsize,
-                              'fatal': False, 'reason': 'file too small'}
-            return {'status': False, 'error': unpackingerror}
-        if headersize < 32:
-            checkfile.close()
-            unpackingerror = {'offset': offset+unpackedsize,
-                              'fatal': False, 'reason': 'header too small'}
-            return {'status': False, 'error': unpackingerror}
-        if headersize % 4 != 0:
-            checkfile.close()
-            unpackingerror = {'offset': offset+unpackedsize,
-                              'fatal': False,
-                              'reason': 'header not 4 byte aligned'}
-            return {'status': False, 'error': unpackingerror}
-    else:
-        # all the other checksum algorithms have a 28 byte header
-        if headersize != 28:
-            checkfile.close()
-            unpackingerror = {'offset': offset+unpackedsize, 'fatal': False,
-                              'reason': 'wrong header size'}
-            return {'status': False, 'error': unpackingerror}
-
-    # skip over the entire header
-    checkfile.seek(offset+headersize)
-    unpackedsize = headersize
-
-    # read the table of contents
-    checkbytes = checkfile.read(toc_length_compressed)
-    # now decompress the table of contents
-    try:
-        toc = zlib.decompress(checkbytes)
-    except:
-        checkfile.close()
-        unpackingerror = {'offset': offset+unpackedsize, 'fatal': False,
-                          'reason': 'cannot decompress table of contents'}
-        return {'status': False, 'error': unpackingerror}
-    if len(toc) != toc_length_uncompressed:
-        checkfile.close()
-        unpackingerror = {'offset': offset+unpackedsize, 'fatal': False,
-                          'reason': 'table of contents length does not match header'}
-        return {'status': False, 'error': unpackingerror}
-
-    # the toc is an XML file, so parse it
-    try:
-        tocdom = defusedxml.minidom.parseString(toc)
-    except:
-        checkfile.close()
-        unpackingerror = {'offset': offset+unpackedsize, 'fatal': False,
-                          'reason': 'table of contents is not valid XML'}
-        return {'status': False, 'error': unpackingerror}
-
-    # The interesting information is in the <file> element. As these
-    # can be nested (to resemble a directory tree) each element has
-    # to be looked at separately to see if there are any child elements
-    # that have files or other directories.
-
-    # The top level element should be <xar>
-    if tocdom.documentElement.tagName != 'xar':
-        checkfile.close()
-        unpackingerror = {'offset': offset+unpackedsize, 'fatal': False,
-                          'reason': 'table of contents is not a valid TOC for XAR'}
-        return {'status': False, 'error': unpackingerror}
-
-    # there should be one single node called "toc". If not, it
-    # is a malformed XAR table of contents.
-    havevalidtoc = False
-    for i in tocdom.documentElement.childNodes:
-        # the childnodes of the element could also
-        # include text nodes, which are not interesting
-        if i.nodeType == xml.dom.Node.ELEMENT_NODE:
-            if i.tagName == 'toc':
-                havevalidtoc = True
-                tocnode = i
-                break
-
-    if not havevalidtoc:
-        checkfile.close()
-        unpackingerror = {'offset': offset+unpackedsize, 'fatal': False,
-                          'reason': 'table of contents is not a valid TOC for XAR'}
-        return {'status': False, 'error': unpackingerror}
-
-    unpackedsize += toc_length_compressed
-
-    # Then further traverse the DOM
-    # Since each element only has relative path information it is
-    # necessary to keep track of the directory structure.
-
-    maxoffset = -1
-
-    # store the nodes to traverse from the DOM in a deque, and then
-    # pop from the left as it is much more efficient then using a list
-    # for that.
-    # First fill up the deque with the top level file nodes.
-    nodestotraverse = collections.deque()
-    for i in tocnode.childNodes:
-        if i.nodeType == xml.dom.Node.ELEMENT_NODE:
-            if i.tagName == 'file':
-                nodestotraverse.append((i, ''))
-            elif i.tagName == 'checksum':
-                # top level checksum should have a size field and offset
-                for ic in i.childNodes:
-                    if ic.nodeType == xml.dom.Node.ELEMENT_NODE:
-                        if ic.tagName == 'offset':
-                            # traverse the child nodes
-                            for dd in ic.childNodes:
-                                if dd.nodeType == xml.dom.Node.TEXT_NODE:
-                                    checksumoffset = dd.data.strip()
-                        elif ic.tagName == 'size':
-                            # traverse the child nodes
-                            for dd in ic.childNodes:
-                                if dd.nodeType == xml.dom.Node.TEXT_NODE:
-                                    checksumsize = dd.data.strip()
-                try:
-                    checksumoffset = int(checksumoffset)
-                    checksumsize = int(checksumsize)
-                except ValueError:
-                    checkfile.close()
-                    unpackingerror = {'offset': offset+unpackedsize,
-                                      'fatal': False,
-                                      'reason': 'XML bogus values'}
-                    return {'status': False, 'error': unpackingerror}
-                # the checksum cannot be outside of the file
-                if offset + unpackedsize + checksumoffset + checksumsize > filesize:
-                    targetfile.close()
-                    os.unlink(targetfilename)
-                    checkfile.close()
-                    unpackingerror = {'offset': offset+unpackedsize,
-                                      'fatal': False,
-                                      'reason': 'not enough data'}
-                    return {'status': False, 'error': unpackingerror}
-                maxoffset = max(maxoffset, offset + unpackedsize + checksumoffset + checksumsize)
-
-    # create the unpacking directory
-    os.makedirs(unpackdir_full, exist_ok=True)
-
-    while len(nodestotraverse) != 0:
-        (nodetoinspect, nodecwd) = nodestotraverse.popleft()
-
-        # then inspect the contents of the node. Since it is not
-        # guaranteed in which order the elements appear in the XML
-        # file some information has to be kept first.
-        nodename = None
-        nodetype = None
-        nodedata = None
-        childfilenodes = []
-        for i in nodetoinspect.childNodes:
-            if i.nodeType == xml.dom.Node.ELEMENT_NODE:
-                if i.tagName == 'type':
-                    # first find out if it is a file, or a directory
-                    for cn in i.childNodes:
-                        if cn.nodeType == xml.dom.Node.TEXT_NODE:
-                            nodetype = cn.data.strip()
-                    # something went wrong here
-                    if nodetype is None:
-                        checkfile.close()
-                        unpackingerror = {'offset': offset+unpackedsize,
-                                          'fatal': False,
-                                          'reason': 'missing file type in TOC'}
-                        return {'status': False, 'error': unpackingerror}
-                elif i.tagName == 'name':
-                    # grab the name of the entry and store it in
-                    # nodename.
-                    for cn in i.childNodes:
-                        if cn.nodeType == xml.dom.Node.TEXT_NODE:
-                            nodename = cn.data.strip()
-                elif i.tagName == 'file':
-                    # add children to be processed
-                    childfilenodes.append(i)
-                elif i.tagName == 'data':
-                    # any data that might be there for the file
-                    nodedata = i
-
-        # remove any superfluous / characters. This should not happen
-        # with XAR but just in case...
-        while nodename.startswith('/'):
-            nodename = nodename[1:]
-
-        if nodetype == 'directory':
-            os.makedirs(os.path.join(unpackdir_full, nodecwd, nodename))
-        elif nodetype == 'file':
-            # first create the file
-            targetfile_rel = os.path.join(unpackdir, nodecwd, nodename)
-            targetfile_full = scanenvironment.unpack_path(targetfile_rel)
-            targetfile = open(targetfile_full, 'wb')
-            if nodedata is not None:
-                # extract the data for the file:
-                # * compression method (called "encoding")
-                # * offset
-                # * length
-                # * archived checksum + type (compressed data)
-                # * extracted checksum + type (uncompressed data)
-                compressionmethod = None
-                datalength = 0  # compressed
-                datasize = 0  # uncompressed
-                dataoffset = 0
-                archivedchecksum = None
-                archivedchecksumtype = None
-                extractedchecksum = None
-                extractedchecksumtype = None
-                for d in nodedata.childNodes:
-                    if d.nodeType == xml.dom.Node.ELEMENT_NODE:
-                        if d.tagName == 'encoding':
-                            # encoding is stored as an attribute
-                            compressionstyle = d.getAttribute('style')
-                            if 'gzip' in compressionstyle:
-                                compressionmethod = 'gzip'
-                            elif 'bzip2' in compressionstyle:
-                                compressionmethod = 'bzip2'
-                            elif 'lzma' in compressionstyle:
-                                compressionmethod = 'lzma'
-                            elif 'xz' in compressionstyle:
-                                compressionmethod = 'xz'
-                            elif 'application/octet-stream' in compressionstyle:
-                                compressionmethod = 'none'
-                        elif d.tagName == 'offset':
-                            # traverse the child nodes
-                            for dd in d.childNodes:
-                                if dd.nodeType == xml.dom.Node.TEXT_NODE:
-                                    dataoffset = dd.data.strip()
-                        elif d.tagName == 'length':
-                            # traverse the child nodes
-                            for dd in d.childNodes:
-                                if dd.nodeType == xml.dom.Node.TEXT_NODE:
-                                    datalength = dd.data.strip()
-                        elif d.tagName == 'size':
-                            # traverse the child nodes
-                            for dd in d.childNodes:
-                                if dd.nodeType == xml.dom.Node.TEXT_NODE:
-                                    datasize = dd.data.strip()
-                        elif d.tagName == 'archived-checksum':
-                            archivedchecksumtype = d.getAttribute('style')
-                            # traverse the child nodes
-                            for dd in d.childNodes:
-                                if dd.nodeType == xml.dom.Node.TEXT_NODE:
-                                    archivedchecksum = dd.data.strip()
-                        elif d.tagName == 'extracted-checksum':
-                            extractedchecksumtype = d.getAttribute('style')
-                            # traverse the child nodes
-                            for dd in d.childNodes:
-                                if dd.nodeType == xml.dom.Node.TEXT_NODE:
-                                    extractedchecksum = dd.data.strip()
-                # first some sanity checks
-                try:
-                    dataoffset = int(dataoffset)
-                    datalength = int(datalength)
-                except ValueError:
-                    targetfile.close()
-                    os.unlink(targetfile_full)
-                    checkfile.close()
-                    unpackingerror = {'offset': offset+unpackedsize,
-                                      'fatal': False,
-                                      'reason': 'bogus XML values'}
-                    return {'status': False, 'error': unpackingerror}
-
-                # more sanity checks
-                # the file cannot be outside of the file
-                if offset + unpackedsize + dataoffset + datalength > filesize:
-                    targetfile.close()
-                    os.unlink(targetfile_full)
-                    checkfile.close()
-                    unpackingerror = {'offset': offset+unpackedsize,
-                                      'fatal': False,
-                                      'reason': 'not enough data'}
-                    return {'status': False, 'error': unpackingerror}
-
-                checkhash = None
-
-                # create a hashing object for the uncompressed file
-                if extractedchecksumtype in hashlib.algorithms_available:
-                    checkhash = hashlib.new(extractedchecksumtype)
-
-                # seek to the beginning of the file
-                checkfile.seek(offset+unpackedsize+dataoffset)
-                if compressionmethod == 'none':
-                    # if no compression is used just write the bytes
-                    # to the target file immediately.
-                    bytesread = 0
-                    # write in chunks of 10 MB
-                    maxbytestoread = 10000000
-                    while bytesread != datalength:
-                        checkbytes = checkfile.read(min(maxbytestoread, datalength-bytesread))
-                        targetfile.write(checkbytes)
-                        bytesread += len(checkbytes)
-                        if checkhash is not None:
-                            checkhash.update(checkbytes)
-                else:
-                    try:
-                        if compressionmethod == 'gzip':
-                            decompressor = zlib.decompressobj()
-                        elif compressionmethod == 'bzip2':
-                            decompressor = bz2.BZ2Decompressor()
-                        elif compressionmethod == 'lzma':
-                            decompressor = lzma.LZMADecompressor()
-                        elif compressionmethod == 'xz':
-                            decompressor = lzma.LZMADecompressor()
-                        else:
-                            targetfile.close()
-                            os.unlink(targetfile_full)
-                            checkfile.close()
-                            unpackingerror = {'offset': offset+unpackedsize,
-                                              'fatal': False,
-                                              'reason': 'compression method not supported'}
-                            return {'status': False, 'error': unpackingerror}
-
-                        bytesread = 0
-                        # read in chunks of 10 MB
-                        maxbytestoread = 10000000
-                        while bytesread != datalength:
-                            checkbytes = checkfile.read(min(maxbytestoread, datalength-bytesread))
-                            # decompress the data and write it to
-                            # the target file
-                            decompressedbytes = decompressor.decompress(checkbytes)
-                            targetfile.write(decompressedbytes)
-                            targetfile.flush()
-                            bytesread += len(checkbytes)
-                            if checkhash is not None:
-                                checkhash.update(decompressedbytes)
-
-                        # there shouldn't be any unused data
-                        if decompressor.unused_data != b'':
-                            targetfile.close()
-                            os.unlink(targetfile_full)
-                            checkfile.close()
-                            unpackingerror = {'offset': offset+unpackedsize,
-                                              'fatal': False,
-                                              'reason': 'broken data'}
-                            return {'status': False, 'error': unpackingerror}
-
-                    except Exception as e:
-                        targetfile.close()
-                        os.unlink(targetfile_full)
-                        checkfile.close()
-                        unpackingerror = {'offset': offset+unpackedsize,
-                                          'fatal': False,
-                                          'reason': 'broken data'}
-                        return {'status': False, 'error': unpackingerror}
-
-                # if there is a checksum compare it to the one that
-                # was stored in the file.
-                if checkhash is not None:
-                    if extractedchecksum != checkhash.hexdigest():
-                        targetfile.close()
-                        os.unlink(targetfile_full)
-                        checkfile.close()
-                        unpackingerror = {'offset': offset+unpackedsize,
-                                          'fatal': False,
-                                          'reason': 'checksum mismatch'}
-                        return {'status': False, 'error': unpackingerror}
-
-                unpackedfilesandlabels.append((targetfile_rel, []))
-            else:
-                # empty files have no data section associated with it
-                unpackedfilesandlabels.append((targetfile_rel, ['empty']))
-            targetfile.close()
-            maxoffset = max(maxoffset, offset + unpackedsize + dataoffset + datalength)
-        # then finally add all of the childnodes
-        # which is only happening for subdirectories anyway
-        for cn in childfilenodes:
-            nodestotraverse.append((cn, os.path.join(nodecwd, nodename)))
-
-    checkfile.close()
-    unpackedsize = maxoffset - offset
-    if offset == 0 and maxoffset == filesize:
-        labels += ['archive', 'xar']
-    return {'status': True, 'length': unpackedsize, 'labels': labels,
-            'filesandlabels': unpackedfilesandlabels}
-
-unpack_xar.signatures = {'xar': b'\x78\x61\x72\x21'}
-unpack_xar.minimum_size = 28
-
-
-# a generic method for unpacking fonts:
-#
-# * TTF
-# * OTF
-#
-# These fonts have a similar structure, but differ in the magic
-# header and the required tables.
-def unpack_font(fileresult, scanenvironment, offset, unpackdir,
-                fontextension, collectionoffset=None):
-    '''Helper method to unpack various fonts'''
-    filesize = fileresult.filesize
-    filename_full = scanenvironment.unpack_path(fileresult.filename)
-    unpackedfilesandlabels = []
-    labels = []
-    unpackingerror = {}
-    unpackedsize = 0
-    unpackdir_full = scanenvironment.unpack_path(unpackdir)
-
-    checkfile = open(filename_full, 'rb')
-
-    # skip the magic
-    checkfile.seek(offset+4)
-    unpackedsize += 4
-
-    # then the number of tables
-    checkbytes = checkfile.read(2)
-    numtables = int.from_bytes(checkbytes, byteorder='big')
-    unpackedsize += 2
-
-    if numtables == 0:
-        checkfile.close()
-        unpackingerror = {'offset': offset+unpackedsize,
-                          'fatal': False, 'reason': 'no tables defined'}
-        return {'status': False, 'error': unpackingerror}
-
-    # followed by the searchRange
-    checkbytes = checkfile.read(2)
-    searchrange = int.from_bytes(checkbytes, byteorder='big')
-
-    # the search range is defined
-    # as (maximum power of 2 <= numTables)*16
-    if pow(2, int(math.log2(numtables)))*16 != searchrange:
-        checkfile.close()
-        unpackingerror = {'offset': offset+unpackedsize,
-                          'fatal': False,
-                          'reason': 'number of tables does not correspond to search range'}
-        return {'status': False, 'error': unpackingerror}
-    unpackedsize += 2
-
-    # then the entryselector, which is defined
-    # as log2(maximum power of 2 <= numTables)
-    checkbytes = checkfile.read(2)
-    entryselector = int.from_bytes(checkbytes, byteorder='big')
-    if int(math.log2(numtables)) != entryselector:
-        checkfile.close()
-        unpackingerror = {'offset': offset+unpackedsize,
-                          'fatal': False,
-                          'reason': 'number of tables does not correspond to entrySelector'}
-        return {'status': False, 'error': unpackingerror}
-    unpackedsize += 2
-
-    # then the rangeshift
-    checkbytes = checkfile.read(2)
-    rangeshift = int.from_bytes(checkbytes, byteorder='big')
-    if rangeshift != numtables * 16 - searchrange:
-        checkfile.close()
-        unpackingerror = {'offset': offset+unpackedsize,
-                          'fatal': False,
-                          'reason': 'rangeshift does not correspond to rest of header'}
-        return {'status': False, 'error': unpackingerror}
-    unpackedsize += 2
-    tablesseen = set()
-
-    maxoffset = -1
-
-    tablenametooffset = {}
-
-    # There are fonts that are not 4 byte aligned. Computing checksums
-    # for these is more difficult, as it is unclear whether or not
-    # padding should be added or not.
-    # https://lists.w3.org/Archives/Public/public-webfonts-wg/2010Jun/0063.html
-    #
-    # For the checksums in individual tables it is imperative to add
-    # a few "virtual NUL bytes" to make sure that the checksum can be
-    # computed correctly. However, this doesn't seem to be working for
-    # the checkSumAdjustment value.
-
-    addbytes = 0
-    fontname = ''
-    seenhead = False
-
-    # then read the table directory, with one entry per table
-    for i in range(0, numtables):
-        # first the table name
-        tablename = checkfile.read(4)
-        if len(tablename) != 4:
-            checkfile.close()
-            unpackingerror = {'offset': offset+unpackedsize,
-                              'fatal': False,
-                              'reason': 'not enough data for table name'}
-            return {'status': False, 'error': unpackingerror}
-
-        # each table can only appear once
-        if tablename in tablesseen:
-            checkfile.close()
-            unpackingerror = {'offset': offset+unpackedsize,
-                              'fatal': False,
-                              'reason': 'duplicate table name'}
-            return {'status': False, 'error': unpackingerror}
-        unpackedsize += 4
-        tablesseen.add(tablename)
-
-        # store the checksum for this table to check later
-        checkbytes = checkfile.read(4)
-        if len(checkbytes) != 4:
-            checkfile.close()
-            unpackingerror = {'offset': offset+unpackedsize,
-                              'fatal': False,
-                              'reason': 'not enough data for table checksum'}
-            return {'status': False, 'error': unpackingerror}
-        unpackedsize += 4
-        tablechecksum = int.from_bytes(checkbytes, byteorder='big')
-
-        # then the offset to the actual data
-        checkbytes = checkfile.read(4)
-        if len(checkbytes) != 4:
-            checkfile.close()
-            unpackingerror = {'offset': offset+unpackedsize,
-                              'fatal': False,
-                              'reason': 'not enough data for table offset'}
-            return {'status': False, 'error': unpackingerror}
-        unpackedsize += 4
-        tableoffset = int.from_bytes(checkbytes, byteorder='big')
-
-        # store where the data for each table starts
-        tablenametooffset[tablename] = tableoffset
-
-        # then the length of the data
-        checkbytes = checkfile.read(4)
-        if len(checkbytes) != 4:
-            checkfile.close()
-            unpackingerror = {'offset': offset+unpackedsize,
-                              'fatal': False,
-                              'reason': 'not enough data for table length'}
-            return {'status': False, 'error': unpackingerror}
-        tablelength = int.from_bytes(checkbytes, byteorder='big')
-        unpackedsize += 4
-
-        if collectionoffset is not None:
-            if collectionoffset + tableoffset + tablelength > filesize:
-                checkfile.close()
-                unpackingerror = {'offset': offset+unpackedsize,
-                                  'fatal': False,
-                                  'reason': 'not enough data for table'}
-                return {'status': False, 'error': unpackingerror}
-        else:
-            if offset + tableoffset + tablelength > filesize:
-                checkfile.close()
-                unpackingerror = {'offset': offset+unpackedsize,
-                                  'fatal': False,
-                                  'reason': 'not enough data for table'}
-                return {'status': False, 'error': unpackingerror}
-
-        # then compute the checksum for the table
-        # First store the old offset, so it is possible
-        # to return.
-        oldoffset = checkfile.tell()
-        if collectionoffset is not None:
-            checkfile.seek(collectionoffset + tableoffset)
-        else:
-            checkfile.seek(offset + tableoffset)
-        padding = 0
-
-        # tables are 4 byte aligned (long)
-        if tablelength % 4 != 0:
-            padding = 4 - tablelength % 4
-
-        bytesadded = False
-
-        # extra sanity check, as there might now be padding bytes
-        checkbuf = checkfile.read(tablelength + padding)
-        if len(checkbuf) != tablelength + padding:
-            if len(checkbuf) == tablelength:
-                checkbuf += b'\x00' * padding
-                addbytes = padding
-                bytesadded = True
-            else:
-                checkfile.close()
-                unpackingerror = {'offset': offset+unpackedsize,
-                                  'fatal': False,
-                                  'reason': 'not enough data for table'}
-                return {'status': False, 'error': unpackingerror}
-
-        checkbytes = memoryview(checkbuf)
-
-        # parse the name table to see if there is a font name
-        # https://developer.apple.com/fonts/TrueType-Reference-Manual/RM06/Chap6name.html
-        if tablename == b'name':
-            localoffset = 0
-            if len(checkbytes) < 6:
-                checkfile.close()
-                unpackingerror = {'offset': offset+unpackedsize,
-                                  'fatal': False,
-                                  'reason': 'not enough data in name table'}
-                return {'status': False, 'error': unpackingerror}
-
-            # first the format selector ("set to 0"). Skip.
-            # then the name count to indicate how many name records
-            # (12 bytes each) are present in the name table
-            namecount = int.from_bytes(checkbytes[2:4], byteorder='big')
-            if len(checkbytes) < 6 + namecount * 12:
-                checkfile.close()
-                unpackingerror = {'offset': offset+unpackedsize,
-                                  'fatal': False,
-                                  'reason': 'not enough data in name table'}
-                return {'status': False, 'error': unpackingerror}
-
-            # then the offset of the name table strings
-            nametablestringoffset = int.from_bytes(checkbytes[4:6], byteorder='big')
-            if len(checkbytes) < 6 + namecount * 12 + nametablestringoffset:
-                checkfile.close()
-                unpackingerror = {'offset': offset+unpackedsize,
-                                  'fatal': False,
-                                  'reason': 'not enough data in name table'}
-                return {'status': False, 'error': unpackingerror}
-
-            localoffset = 6
-            for n in range(0, namecount):
-                # first platform id
-                platformid = int.from_bytes(checkbytes[localoffset:localoffset+2], byteorder='big')
-                localoffset += 2
-
-                # skip platform specific id and language id
-                localoffset += 4
-
-                # then the nameid
-                nameid = int.from_bytes(checkbytes[localoffset:localoffset+2], byteorder='big')
-                localoffset += 2
-
-                # then the name length
-                namelength = int.from_bytes(checkbytes[localoffset:localoffset+2], byteorder='big')
-                localoffset += 2
-
-                # then the name offset
-                nameoffset = int.from_bytes(checkbytes[localoffset:localoffset+2], byteorder='big')
-                localoffset += 2
-
-                # extract the font name if it exists
-                if namelength != 0:
-                    if nameid == 6:
-                        if platformid in [0, 1]:
-                            fontname = checkbytes[nametablestringoffset+nameoffset:nametablestringoffset+nameoffset+namelength]
-        computedsum = 0
-        for j in range(0, tablelength + padding, 4):
-            computedsum += int.from_bytes(checkbytes[j:j+4], byteorder='big')
-
-        # only grab the lowest 32 bits (4294967295 = (2^32)-1)
-        computedsum = computedsum & 4294967295
-        if tablename != b'head':
-            if tablechecksum != computedsum:
-                checkfile.close()
-                unpackingerror = {'offset': offset+unpackedsize,
-                                  'fatal': False,
-                                  'reason': 'checksum for table incorrect'}
-                return {'status': False, 'error': unpackingerror}
-        else:
-            # the head table checksum is different and uses a
-            # checksum adjustment, which is documented here:
-            # https://developer.apple.com/fonts/TrueType-Reference-Manual/RM06/Chap6head.html
-            # First seek to the start of the table and then skip 8 bytes
-            if collectionoffset is not None:
-                checkfile.seek(collectionoffset + tableoffset + 8)
-            else:
-                checkfile.seek(offset + tableoffset + 8)
-            checkbytes = checkfile.read(4)
-            checksumadjustment = int.from_bytes(checkbytes, byteorder='big')
-            seenhead = True
-
-        # then store the maxoffset, including padding, but minus
-        # any "virtual" bytes
-        if bytesadded:
-            if collectionoffset is not None:
-                maxoffset = max(maxoffset, collectionoffset + tableoffset + tablelength + padding - addbytes)
-            else:
-                maxoffset = max(maxoffset, offset + tableoffset + tablelength + padding - addbytes)
-        else:
-            if collectionoffset is not None:
-                maxoffset = max(maxoffset, collectionoffset + tableoffset + tablelength + padding)
-            else:
-                maxoffset = max(maxoffset, offset + tableoffset + tablelength + padding)
-
-        # and return to the old offset for the next entry
-        checkfile.seek(oldoffset)
-
-    unpackedsize = maxoffset - offset
-
-    if not seenhead:
-        checkfile.close()
-        unpackingerror = {'offset': offset, 'fatal': False,
-                          'reason': 'not a font file'}
-        return {'status': False, 'error': unpackingerror}
-
-    # in case the file is a font collection it ends here.
-    if collectionoffset is not None:
-        checkfile.close()
-        return {'status': True, 'length': unpackedsize, 'labels': labels,
-                'filesandlabels': unpackedfilesandlabels}
-
-    # now compute the checksum for the whole font. It is important
-    # that checkSumAdjustment is set to 0 during this computation.
-    # It should be noted that for some fonts (where padding was added
-    # to the last table) this computation might be wrong.
-    fontchecksum = 0
-    checkfile.seek(offset)
-    for i in range(0, unpackedsize, 4):
-        if i == tablenametooffset[b'head'] + 8:
-            checkfile.seek(4, os.SEEK_CUR)
-            continue
-        checkbytes = checkfile.read(4)
-        if unpackedsize - i < 4 and addbytes != 0:
-            checkbytes += b'\x00' * addbytes
-        fontchecksum += int.from_bytes(checkbytes, byteorder='big')
-
-    # only grab the lowest 32 bits (4294967295 = (2^32)-1)
-    fontchecksum = fontchecksum & 4294967295
-
-    if checksumadjustment != 0xB1B0AFBA - fontchecksum:
-        # some fonts, such as the the Ubuntu ones use a different
-        # value for checksumadjustment
-        if checksumadjustment != 0x1B1B0AFBA - fontchecksum:
-            checkfile.close()
-            unpackingerror = {'offset': offset, 'fatal': False,
-                              'reason': 'checksum adjustment does not match computed value'}
-            return {'status': False, 'error': unpackingerror}
-
-    if offset == 0 and unpackedsize == filesize:
-        checkfile.close()
-        labels.append('font')
-        labels.append('resource')
-        return {'status': True, 'length': unpackedsize, 'labels': labels,
-                'filesandlabels': unpackedfilesandlabels,
-                'tablesseen': tablesseen}
-
-    # else carve the file
-    # if the name was extracted from the 'name' table it could possibly
-    # be used for the extracted file.
-    if fontname != '':
-        try:
-            fontname = bytes(fontname).decode()
-            outfile_rel = os.path.join(unpackdir, fontname + "." + fontextension)
-        except UnicodeDecodeError:
-            outfile_rel = os.path.join(unpackdir, "unpacked." + fontextension)
-    else:
-        outfile_rel = os.path.join(unpackdir, "unpacked." + fontextension)
-
-    outfile_full = scanenvironment.unpack_path(outfile_rel)
-
-    # create the unpacking directory
-    os.makedirs(unpackdir_full, exist_ok=True)
-    outfile = open(outfile_full, 'wb')
-    os.sendfile(outfile.fileno(), checkfile.fileno(), offset, unpackedsize)
-    outfile.close()
-    unpackedfilesandlabels.append((outfile_rel, ['font', 'resource', 'unpacked']))
-    checkfile.close()
-    return {'status': True, 'length': unpackedsize, 'labels': labels,
-            'filesandlabels': unpackedfilesandlabels, 'tablesseen': tablesseen}
-
-
-# https://developer.apple.com/fonts/TrueType-Reference-Manual/RM06/Chap6.html
-def unpack_truetype_font(fileresult, scanenvironment, offset, unpackdir):
-    '''Verify and/or carve a TrueType font file.'''
-    filesize = fileresult.filesize
-    unpackedfilesandlabels = []
-    labels = []
-    unpackingerror = {}
-    unpackedsize = 0
-
-    # font header is at least 12 bytes
-    if filesize - offset < 12:
-        unpackingerror = {'offset': offset, 'fatal': False,
-                          'reason': 'not a valid font file'}
-        return {'status': False, 'error': unpackingerror}
-
-    # https://developer.apple.com/fonts/TrueType-Reference-Manual/RM06/Chap6.html
-    # (table 2)
-    # the following tables are required for a TrueType font:
-    requiredtables = set([b'cmap', b'glyf', b'head', b'hhea', b'hmtx',
-                          b'loca', b'maxp', b'name', b'post'])
-
-    fontres = unpack_font(fileresult, scanenvironment, offset, unpackdir, 'ttf')
-    if not fontres['status']:
-        return fontres
-
-    labels = fontres['labels']
-    unpackedfilesandlabels = fontres['filesandlabels']
-
-    # first check if all the required tables are there.
-    # It could be that the font is actually a "sfnt-housed font" and
-    # then not all the tables need to be there.
-    if not fontres['tablesseen'].intersection(requiredtables) == requiredtables:
-        if offset == 0 and fontres['length'] == filesize:
-            labels.append('sfnt')
-        else:
-            # fix labels for the carved file
-            unpackedfilesandlabels[0][1].append('sfnt')
-    else:
-        if offset == 0 and fontres['length'] == filesize:
-            labels.append('TrueType')
-        else:
-            # fix labels for the carved file
-            unpackedfilesandlabels[0][1].append('TrueType')
-    return {'status': True, 'length': fontres['length'], 'labels': labels,
-            'filesandlabels': unpackedfilesandlabels}
-
-unpack_truetype_font.signatures = {'truetype': b'\x00\x01\x00\x00'}
-unpack_truetype_font.minimum_size = 12
-
-
-# https://docs.microsoft.com/en-us/typography/opentype/spec/otff
-def unpack_opentype_font(fileresult, scanenvironment, offset, unpackdir):
-    '''Verify and/or carve an OpenType font file.'''
-    filesize = fileresult.filesize
-    unpackedfilesandlabels = []
-    labels = []
-    unpackingerror = {}
-    unpackedsize = 0
-
-    # font header is at least 12 bytes
-    if filesize - offset < 12:
-        unpackingerror = {'offset': offset, 'fatal': False,
-                          'reason': 'not a valid font file'}
-        return {'status': False, 'error': unpackingerror}
-
-    # https://docs.microsoft.com/en-us/typography/opentype/spec/otff
-    # (section 'Font Tables')
-    # the following tables are required in a font:
-    requiredtables = set([b'cmap', b'head', b'hhea', b'hmtx',
-                          b'maxp', b'name', b'OS/2', b'post'])
-
-    fontres = unpack_font(fileresult, scanenvironment, offset, unpackdir, 'otf')
-    if not fontres['status']:
-        return fontres
-
-    # first check if all the required tables are there.
-    if not fontres['tablesseen'].intersection(requiredtables) == requiredtables:
-        unpackingerror = {'offset': offset+unpackedsize, 'fatal': False,
-                          'reason': 'not all required tables present'}
-        return {'status': False, 'error': unpackingerror}
-
-    labels = fontres['labels']
-    unpackedfilesandlabels = fontres['filesandlabels']
-    if offset == 0 and fontres['length'] == filesize:
-        labels.append('OpenType')
-    else:
-        # fix labels for the carved file
-        unpackedfilesandlabels[0][1].append('OpenType')
-    return {'status': True, 'length': fontres['length'], 'labels': labels,
-            'filesandlabels': unpackedfilesandlabels}
-
-unpack_opentype_font.signatures = {'opentype': b'OTTO'}
-unpack_opentype_font.minimum_size = 12
-
-
-# Multiple fonts can be stored in font collections. The offsets
-# recorded in the fonts are relative to the start of the collection
-# not to the font itself.
-# https://docs.microsoft.com/en-us/typography/opentype/spec/otff
-#
-# Good test files in google-noto-sans-cjk-ttc-fonts (name of Fedora package)
-def unpack_opentype_font_collection(
-        fileresult, scanenvironment, offset,
-        unpackdir):
-    '''Verify an OpenType font collection file.'''
-    filesize = fileresult.filesize
-    filename_full = scanenvironment.unpack_path(fileresult.filename)
-    unpackedfilesandlabels = []
-    labels = []
-    unpackingerror = {}
-    unpackedsize = 0
-
-    # https://docs.microsoft.com/en-us/typography/opentype/spec/otff
-    # (section 'Font Tables')
-    # the following tables are required in a font:
-    requiredtables = set([b'cmap', b'head', b'hhea', b'hmtx',
-                          b'maxp', b'name', b'OS/2', b'post'])
-
-    # font collection header is at least 12 bytes
-    if filesize - offset < 12:
-        unpackingerror = {'offset': offset, 'fatal': False,
-                          'reason': 'not a valid font file'}
-        return {'status': False, 'error': unpackingerror}
-
-    checkfile = open(filename_full, 'rb')
-    checkfile.seek(offset+4)
-    unpackedsize = 4
-
-    # major version, only support version 1 right now
-    checkbytes = checkfile.read(2)
-    majorversion = int.from_bytes(checkbytes, byteorder='big')
-    if majorversion != 1:
-        checkfile.close()
-        unpackingerror = {'offset': offset, 'fatal': False,
-                          'reason': 'unsupported major version'}
-        return {'status': False, 'error': unpackingerror}
-    unpackedsize += 2
-
-    # minor version, has to be 0
-    checkbytes = checkfile.read(2)
-    minorversion = int.from_bytes(checkbytes, byteorder='big')
-    if minorversion != 0:
-        checkfile.close()
-        unpackingerror = {'offset': offset, 'fatal': False,
-                          'reason': 'unsupported minor version'}
-        return {'status': False, 'error': unpackingerror}
-    unpackedsize += 2
-
-    # number of fonts
-    checkbytes = checkfile.read(4)
-    numfonts = int.from_bytes(checkbytes, byteorder='big')
-    if numfonts == 0:
-        checkfile.close()
-        unpackingerror = {'offset': offset, 'fatal': False,
-                          'reason': 'no fonts declared'}
-        return {'status': False, 'error': unpackingerror}
-    unpackedsize += 4
-
-    maxoffset = 0
-
-    # offsets for each font
-    for i in range(0, numfonts):
-        checkbytes = checkfile.read(4)
-        if len(checkbytes) != 4:
-            checkfile.close()
-            unpackingerror = {'offset': offset, 'fatal': False,
-                              'reason': 'not enough data for font offsets'}
-            return {'status': False, 'error': unpackingerror}
-        fontoffset = int.from_bytes(checkbytes, byteorder='big')
-        if offset + fontoffset > filesize:
-            checkfile.close()
-            unpackingerror = {'offset': offset, 'fatal': False,
-                              'reason': 'font offset table outside of file'}
-            return {'status': False, 'error': unpackingerror}
-        fontres = unpack_font(fileresult, scanenvironment, offset + fontoffset, unpackdir, 'otf', collectionoffset=offset)
-        if not fontres['status']:
-            checkfile.close()
-            unpackingerror = {'offset': offset, 'fatal': False,
-                              'reason': 'font verification failed'}
-            return {'status': False, 'error': unpackingerror}
-        maxoffset = fontres['length'] + fontoffset
-
-    checkfile.close()
-
-    if offset == 0 and maxoffset == filesize:
-        labels.append('fontcollection')
-        labels.append('resource')
-        return {'status': True, 'length': filesize, 'labels': labels,
-                'filesandlabels': unpackedfilesandlabels}
-
-    unpackingerror = {'offset': offset, 'fatal': False,
-                      'reason': 'not a valid font collection file or unsupported file'}
-    return {'status': False, 'error': unpackingerror}
-
-unpack_opentype_font_collection.signatures = {'ttc': b'ttcf'}
-unpack_opentype_font_collection.minimum_size = 12
-
-
-# https://rzip.samba.org/
-# https://en.wikipedia.org/wiki/Rzip
-def unpack_rzip(fileresult, scanenvironment, offset, unpackdir):
-    '''Unpack rzip compressed data.'''
-    filesize = fileresult.filesize
-    filename_full = scanenvironment.unpack_path(fileresult.filename)
-    unpackedfilesandlabels = []
-    labels = []
-    unpackingerror = {}
-    unpackedsize = 0
-    unpackdir_full = scanenvironment.unpack_path(unpackdir)
-
-    if filesize - offset < 10:
-        unpackingerror = {'offset': offset, 'fatal': False,
-                          'reason': 'File too small (less than 10 bytes'}
-        return {'status': False, 'error': unpackingerror}
-
-    if shutil.which('rzip') is None:
-        unpackingerror = {'offset': offset+unpackedsize, 'fatal': False,
-                          'reason': 'rzip program not found'}
-        return {'status': False, 'error': unpackingerror}
-
-    unpackedsize = 0
-    checkfile = open(filename_full, 'rb')
-
-    # skip over the header
-    checkfile.seek(offset+4)
-    unpackedsize = 4
-
-    # then read the major version
-    checkbytes = checkfile.read(1)
-    unpackedsize += 1
-
-    if ord(checkbytes) > 2:
-        checkfile.close()
-        unpackingerror = {'offset': offset, 'fatal': False,
-                          'reason': 'invalid major version number %d' % ord(checkbytes)}
-        return {'status': False, 'error': unpackingerror}
-
-    # then read the minor version
-    checkbytes = checkfile.read(1)
-    unpackedsize += 1
-
-    # then read the size of the uncompressed data
-    checkbytes = checkfile.read(4)
-    uncompressedsize = int.from_bytes(checkbytes, byteorder='big')
-
-    # create the unpacking directory
-    os.makedirs(unpackdir_full, exist_ok=True)
-
-    # check if there actually is bzip2 compressed data.
-    bzip2headerfound = False
-    while True:
-        while True:
-            oldpos = checkfile.tell()
-            checkbytes = checkfile.read(200)
-            if len(checkbytes) == 0:
-                break
-            bzip2pos = checkbytes.find(b'BZh')
-            if bzip2pos != -1:
-                bzip2pos += oldpos
-                bzip2headerfound = True
-                break
-            if len(checkbytes) > 4:
-                checkfile.seek(-4, os.SEEK_CUR)
-
-        # no bzip2 data was found, so it is not a valid rzip file
-        if not bzip2headerfound:
-            checkfile.close()
-            unpackingerror = {'offset': offset, 'fatal': False,
-                              'reason': 'no valid bzip2 header found'}
-            return {'status': False, 'error': unpackingerror}
-
-        # uncompress the bzip2 data
-        bzip2res = unpack_bzip2(fileresult, scanenvironment, bzip2pos, unpackdir, dryrun=True)
-        if not bzip2res['status']:
-            checkfile.close()
-            unpackingerror = {'offset': offset, 'fatal': False,
-                              'reason': 'no valid bzip2 data'}
-            return {'status': False, 'error': unpackingerror}
-
-        checkfile.seek(bzip2pos + bzip2res['length'])
-        unpackedsize = checkfile.tell() - offset
-
-        # check if there could be another block with bzip2 data
-        # the data between the bzip2 blocks is 13 bytes, see
-        # rzip source code, file: stream.c, function: fill_buffer()
-        if filesize - (bzip2res['length'] + bzip2pos) < 13:
-            break
-
-        checkfile.seek(13, os.SEEK_CUR)
-        checkbytes = checkfile.read(3)
-        if checkbytes != b'BZh':
-            break
-
-        checkfile.seek(-3, os.SEEK_CUR)
-
-    if not filename_full.suffix.lower() == '.rz':
-        outfile_rel = os.path.join(unpackdir, "unpacked-from-rzip")
-    else:
-        outfile_rel = os.path.join(unpackdir, filename_full.stem)
-    outfile_full = scanenvironment.unpack_path(outfile_rel)
-
-    if offset == 0 and unpackedsize == filesize:
-        checkfile.close()
-        p = subprocess.Popen(['rzip', '-k', '-d', filename_full, '-o', outfile_full], stdout=subprocess.PIPE, stderr=subprocess.PIPE, close_fds=True)
-        (outputmsg, errormsg) = p.communicate()
-        if p.returncode != 0:
-            unpackingerror = {'offset': offset, 'fatal': False,
-                              'reason': 'invalid RZIP file'}
-            return {'status': False, 'error': unpackingerror}
-        if os.stat(outfile_full).st_size != uncompressedsize:
-            os.unlink(outfile_full)
-            unpackingerror = {'offset': offset, 'fatal': False,
-                              'reason': 'unpacked RZIP data does not match declared uncompressed size'}
-            return {'status': False, 'error': unpackingerror}
-        unpackedfilesandlabels.append((outfile_rel, []))
-        labels.append('compressed')
-        labels.append('rzip')
-
-        return {'status': True, 'length': unpackedsize, 'labels': labels,
-                'filesandlabels': unpackedfilesandlabels}
-
-    temporaryfile = tempfile.mkstemp(dir=scanenvironment.temporarydirectory)
-    os.sendfile(temporaryfile[0], checkfile.fileno(), offset, unpackedsize)
-    os.fdopen(temporaryfile[0]).close()
-    checkfile.close()
-    p = subprocess.Popen(['rzip', '-d', temporaryfile[1], '-o', outfile_full], stdout=subprocess.PIPE, stderr=subprocess.PIPE, close_fds=True)
-    (outputmsg, errormsg) = p.communicate()
-    if p.returncode != 0:
-        os.unlink(temporaryfile[1])
-        unpackingerror = {'offset': offset, 'fatal': False,
-                          'reason': 'invalid RZIP file'}
-        return {'status': False, 'error': unpackingerror}
-    if os.stat(outfile_full).st_size != uncompressedsize:
-        os.unlink(outfile_full)
-        unpackingerror = {'offset': offset, 'fatal': False,
-                          'reason': 'unpacked RZIP data does not match declared uncompressed size'}
-        return {'status': False, 'error': unpackingerror}
-    unpackedfilesandlabels.append((outfile_rel, []))
-
-    return {'status': True, 'length': unpackedsize, 'labels': labels,
-            'filesandlabels': unpackedfilesandlabels}
-
-# /usr/share/magic
-unpack_rzip.signatures = {'rzip': b'RZIP'}
-unpack_rzip.minimum_size = 10
-
-
-# Windows Imaging Format
-#
-# This format has been described by Microsoft here:
-#
-# https://docs.microsoft.com/en-us/previous-versions/windows/it-pro/windows-vista/cc749478(v=ws.10)
-#
-# but is currently not under the open specification promise
-#
-# Windows data types can be found here:
-# https://msdn.microsoft.com/en-us/library/windows/desktop/aa383751(v=vs.85).aspx
-def unpack_wim(fileresult, scanenvironment, offset, unpackdir):
-    '''Unpack a Windows Imaging Format file file.'''
-    filesize = fileresult.filesize
-    filename_full = scanenvironment.unpack_path(fileresult.filename)
-    unpackedfilesandlabels = []
-    labels = []
-    unpackingerror = {}
-    unpackedsize = 0
-    unpackdir_full = scanenvironment.unpack_path(unpackdir)
-
-    # a WIM signature header is at least 208 bytes
-    if filesize - offset < 208:
-        unpackingerror = {'offset': offset, 'fatal': False,
-                          'reason': 'not enough data'}
-        return {'status': False, 'error': unpackingerror}
-
-    # open the file and skip the magic
-    checkfile = open(filename_full, 'rb')
-    checkfile.seek(offset + 8)
-    unpackedsize += 8
-
-    # now read the size of the header
-    checkbytes = checkfile.read(4)
-    headersize = int.from_bytes(checkbytes, byteorder='little')
-    if headersize < 208:
-        checkfile.close()
-        unpackingerror = {'offset': offset, 'fatal': False,
-                          'reason': 'invalid header size'}
-        return {'status': False, 'error': unpackingerror}
-    if offset + headersize > filesize:
-        checkfile.close()
-        unpackingerror = {'offset': offset, 'fatal': False,
-                          'reason': 'declared header size bigger than file'}
-        return {'status': False, 'error': unpackingerror}
-    unpackedsize += 4
-
-    # the WIM file format version, unused for now
-    checkbytes = checkfile.read(4)
-    wimversion = int.from_bytes(checkbytes, byteorder='little')
-    unpackedsize += 4
-
-    # WIM flags, unused for now
-    checkbytes = checkfile.read(4)
-    wimflags = int.from_bytes(checkbytes, byteorder='little')
-    unpackedsize += 4
-
-    # WIM compressed block size, can be 0, but most likely will be 32k
-    checkbytes = checkfile.read(4)
-    wimblocksize = int.from_bytes(checkbytes, byteorder='little')
-    unpackedsize += 4
-
-    # then the 16 byte WIM GUID
-    wimguid = checkfile.read(16)
-    unpackedsize += 16
-
-    # the WIM part number. For a single file this should be 1.
-    checkbytes = checkfile.read(2)
-    wimpartnumber = int.from_bytes(checkbytes, byteorder='little')
-    if wimpartnumber != 1:
-        checkfile.close()
-        unpackingerror = {'offset': offset, 'fatal': False,
-                          'reason': 'cannot unpack multipart WIM'}
-        return {'status': False, 'error': unpackingerror}
-    unpackedsize += 2
-
-    # the total numbers of WIM parts
-    checkbytes = checkfile.read(2)
-    totalwimparts = int.from_bytes(checkbytes, byteorder='little')
-    if totalwimparts != 1:
-        checkfile.close()
-        unpackingerror = {'offset': offset, 'fatal': False,
-                          'reason': 'cannot unpack multipart WIM'}
-        return {'status': False, 'error': unpackingerror}
-    unpackedsize += 2
-
-    # the image count
-    checkbytes = checkfile.read(4)
-    wimimagecount = int.from_bytes(checkbytes, byteorder='little')
-    if wimimagecount != 1:
-        checkfile.close()
-        unpackingerror = {'offset': offset, 'fatal': False,
-                          'reason': 'cannot unpack multipart WIM'}
-        return {'status': False, 'error': unpackingerror}
-    unpackedsize += 4
-
-    # the resources offset table are stored
-    # in a reshdr_disk_short structure
-    checkbytes = checkfile.read(8)
-    reshdrflagssize = int.from_bytes(checkbytes, byteorder='little')
-    reshdrflags = reshdrflagssize >> 56
-
-    # lower 7 bytes are the size
-    reshdrsize = reshdrflagssize & 72057594037927935
-    unpackedsize += 8
-
-    # then the offset of the resource
-    checkbytes = checkfile.read(8)
-    resourceoffset = int.from_bytes(checkbytes, byteorder='little')
-    if offset + resourceoffset + reshdrsize > filesize:
-        checkfile.close()
-        unpackingerror = {'offset': offset, 'fatal': False,
-                          'reason': 'resource outside of file'}
-        return {'status': False, 'error': unpackingerror}
-    unpackedsize += 8
-
-    # then the original size of the resource
-    checkbytes = checkfile.read(8)
-    resourceorigsize = int.from_bytes(checkbytes, byteorder='little')
-    unpackedsize += 8
-
-    # the XML data is also stored in a reshdr_disk_short structure
-    checkbytes = checkfile.read(8)
-    xmlhdrflagssize = int.from_bytes(checkbytes, byteorder='little')
-    xmlhdrflags = xmlhdrflagssize >> 56
-
-    # lower 7 bytes are the size
-    xmlhdrsize = xmlhdrflagssize & 72057594037927935
-    unpackedsize += 8
-
-    # then the offset of the xml
-    checkbytes = checkfile.read(8)
-    xmloffset = int.from_bytes(checkbytes, byteorder='little')
-    if offset + xmloffset + xmlhdrsize > filesize:
-        checkfile.close()
-        unpackingerror = {'offset': offset, 'fatal': False,
-                          'reason': 'resource outside of file'}
-        return {'status': False, 'error': unpackingerror}
-    unpackedsize += 8
-
-    # then the original size of the XML
-    checkbytes = checkfile.read(8)
-    xmlorigsize = int.from_bytes(checkbytes, byteorder='little')
-    unpackedsize += 8
-
-    # any boot information is also stored
-    # in a reshdr_disk_short structure
-    checkbytes = checkfile.read(8)
-    boothdrflagssize = int.from_bytes(checkbytes, byteorder='little')
-    boothdrflags = boothdrflagssize >> 56
-
-    # lower 7 bytes are the size
-    boothdrsize = boothdrflagssize & 72057594037927935
-    unpackedsize += 8
-
-    # then the offset of the boot data
-    checkbytes = checkfile.read(8)
-    bootoffset = int.from_bytes(checkbytes, byteorder='little')
-    if offset + bootoffset + boothdrsize > filesize:
-        checkfile.close()
-        unpackingerror = {'offset': offset, 'fatal': False,
-                          'reason': 'resource outside of file'}
-        return {'status': False, 'error': unpackingerror}
-    unpackedsize += 8
-
-    # then the original size of the boot data
-    checkbytes = checkfile.read(8)
-    bootorigsize = int.from_bytes(checkbytes, byteorder='little')
-    unpackedsize += 8
-
-    # the boot index
-    checkbytes = checkfile.read(4)
-    bootindex = int.from_bytes(checkbytes, byteorder='little')
-    unpackedsize += 4
-
-    # the integrity table is also stored
-    # in a reshdr_disk_short structure
-    checkbytes = checkfile.read(8)
-    integrityhdrflagssize = int.from_bytes(checkbytes, byteorder='little')
-    integrityhdrflags = integrityhdrflagssize >> 56
-
-    # lower 7 bytes are the size
-    integrityhdrsize = integrityhdrflagssize & 72057594037927935
-    unpackedsize += 8
-
-    # then the offset of the boot data
-    checkbytes = checkfile.read(8)
-    integrityoffset = int.from_bytes(checkbytes, byteorder='little')
-    if offset + integrityoffset + integrityhdrsize > filesize:
-        checkfile.close()
-        unpackingerror = {'offset': offset, 'fatal': False,
-                          'reason': 'resource outside of file'}
-        return {'status': False, 'error': unpackingerror}
-    unpackedsize += 8
-
-    # then the original size of the boot data
-    checkbytes = checkfile.read(8)
-    bootorigsize = int.from_bytes(checkbytes, byteorder='little')
-    unpackedsize += 8
-
-    # record the maximum offset
-    maxoffset = offset + max(unpackedsize, integrityoffset + integrityhdrsize, bootoffset + boothdrsize, xmloffset + xmlhdrsize, resourceoffset + reshdrsize)
-    unpackedsize = maxoffset - offset
-
-    # extract and store the XML, as it might come in handy later
-    wimxml = None
-    if xmlhdrsize != 0:
-        checkfile.seek(offset + xmloffset)
-        checkbytes = checkfile.read(xmlhdrsize)
-        try:
-            wimxml = checkbytes.decode('utf_16_le')
-        except:
-            pass
-
-    # extra sanity check: parse the XML if any was extracted
-    if wimxml is not None:
-        try:
-            defusedxml.minidom.parseString(wimxml)
-        except:
-            unpackingerror = {'offset': offset, 'fatal': False,
-                              'reason': 'invalid XML stored in WIM'}
-            return {'status': False, 'error': unpackingerror}
-
-    if shutil.which('7z') is None:
-        checkfile.close()
-        unpackingerror = {'offset': offset+unpackedsize, 'fatal': False,
-                          'reason': '7z program not found'}
-        return {'status': False, 'error': unpackingerror}
-
-    havetmpfile = False
-    if not (offset == 0 and filesize == unpackedsize):
-        temporaryfile = tempfile.mkstemp(dir=scanenvironment.temporarydirectory)
-        os.sendfile(temporaryfile[0], checkfile.fileno(), offset, unpackedsize)
-        os.fdopen(temporaryfile[0]).close()
-        havetmpfile = True
-        checkfile.close()
-        p = subprocess.Popen(['7z', '-o%s' % unpackdir_full, '-y', 'x', temporaryfile[1]], stdin=subprocess.PIPE, stdout=subprocess.PIPE, stderr=subprocess.PIPE)
-
-    if offset == 0 and filesize == unpackedsize:
-        checkfile.close()
-        p = subprocess.Popen(['7z', '-o%s' % unpackdir_full, '-y', 'x', filename_full], stdin=subprocess.PIPE, stdout=subprocess.PIPE, stderr=subprocess.PIPE)
-
-    (outputmsg, errormsg) = p.communicate()
-    if p.returncode != 0:
-        unpackingerror = {'offset': offset, 'fatal': False,
-                          'reason': 'invalid WIM file'}
-        return {'status': False, 'error': unpackingerror}
-
-    dirwalk = os.walk(unpackdir_full)
-    for direntries in dirwalk:
-        # make sure all subdirectories and files can be accessed
-        for subdir in direntries[1]:
-            subdirname = os.path.join(direntries[0], subdir)
-            if not os.path.islink(subdirname):
-                os.chmod(subdirname, stat.S_IRUSR | stat.S_IWUSR | stat.S_IXUSR)
-        for fn in direntries[2]:
-            fullfilename = os.path.join(direntries[0], fn)
-            relfilename = scanenvironment.rel_unpack_path(fullfilename)
-            unpackedfilesandlabels.append((relfilename, []))
-
-    if not havetmpfile:
-        labels.append('mswim')
-        labels.append('compressed')
-        labels.append('archive')
-
-    # cleanup
-    if havetmpfile:
-        os.unlink(temporaryfile[1])
-
-    return {'status': True, 'length': unpackedsize, 'labels': labels,
-            'filesandlabels': unpackedfilesandlabels}
-
-# /usr/share/magic
-unpack_wim.signatures = {'mswim': b'MSWIM\x00\x00\x00'}
-unpack_wim.minimum_size = 208
-
-
-# zstd
-# https://github.com/facebook/zstd/blob/dev/doc/zstd_compression_format.md
-def unpack_zstd(fileresult, scanenvironment, offset, unpackdir):
-    '''Unpack zstd compressed data.'''
-    filesize = fileresult.filesize
-    filename_full = scanenvironment.unpack_path(fileresult.filename)
-    unpackedfilesandlabels = []
-    labels = []
-    unpackingerror = {}
-    unpackedsize = 0
-    unpackdir_full = scanenvironment.unpack_path(unpackdir)
-
-    if shutil.which('zstd') is None:
-        unpackingerror = {'offset': offset+unpackedsize, 'fatal': False,
-                          'reason': 'zstd program not found'}
-        return {'status': False, 'error': unpackingerror}
-
-    checkfile = open(filename_full, 'rb')
-    # skip the magic
-    checkfile.seek(offset+4)
-    unpackedsize += 4
-
-    # then read the frame header descriptor as it might indicate
-    # whether or not there is a size field.
-    checkbytes = checkfile.read(1)
-    if len(checkbytes) != 1:
-        checkfile.close()
-        unpackingerror = {'offset': offset+unpackedsize, 'fatal': False,
-                          'reason': 'not enough data for zstd frame header'}
-        return {'status': False, 'error': unpackingerror}
-
-    if ord(checkbytes) & 32 == 0:
-        single_segment = False
-    else:
-        single_segment = True
-
-    # process the frame header descriptor to see how big the
-    # frame header is.
-    frame_content_size_flag = ord(checkbytes) >> 6
-    if frame_content_size_flag == 3:
-        fcs_field_size = 8
-    elif frame_content_size_flag == 2:
-        fcs_field_size = 4
-    elif frame_content_size_flag == 1:
-        fcs_field_size = 2
-    else:
-        # now it depends on the single_segment_flag
-        if not single_segment:
-            fcs_field_size = 0
-        else:
-            fcs_field_size = 1
-
-    # reserved bit MUST 0
-    if ord(checkbytes) & 8 != 0:
-        checkfile.close()
-        unpackingerror = {'offset': offset+unpackedsize, 'fatal': False,
-                          'reason': 'reserved bit set'}
-        return {'status': False, 'error': unpackingerror}
-
-    # content checksum flag
-    content_checksum_set = False
-    if ord(checkbytes) & 4 == 4:
-        content_checksum_set = True
-
-    # then did_field_size
-    if ord(checkbytes) & 3 == 0:
-        did_field_size = 0
-    elif ord(checkbytes) & 3 == 1:
-        did_field_size = 1
-    elif ord(checkbytes) & 3 == 2:
-        did_field_size = 2
-    elif ord(checkbytes) & 3 == 3:
-        did_field_size = 4
-
-    # check to see if the window descriptor is present
-    if not single_segment:
-        checkbytes = checkfile.read(1)
-        if len(checkbytes) != 1:
-            checkfile.close()
-            unpackingerror = {'offset': offset+unpackedsize, 'fatal': False,
-                              'reason': 'not enough data for window descriptor'}
-            return {'status': False, 'error': unpackingerror}
-        unpackedsize += 1
-
-    # then read the dictionary
-    if did_field_size != 0:
-        checkbytes = checkfile.read(did_field_size)
-        if len(checkbytes) != did_field_size:
-            checkfile.close()
-            unpackingerror = {'offset': offset+unpackedsize, 'fatal': False,
-                              'reason': 'not enough data for dictionary'}
-            return {'status': False, 'error': unpackingerror}
-        unpackedsize += did_field_size
-
-    if fcs_field_size != 0:
-        checkbytes = checkfile.read(fcs_field_size)
-        if len(checkbytes) != fcs_field_size:
-            checkfile.close()
-            unpackingerror = {'offset': offset+unpackedsize, 'fatal': False,
-                              'reason': 'not enough data for frame content size'}
-            return {'status': False, 'error': unpackingerror}
-        uncompressed_size = int.from_bytes(checkbytes, byteorder='little')
-        unpackedsize += fcs_field_size
-
-    # then the blocks: each block starts with 3 bytes
-    while True:
-        lastblock = False
-        checkbytes = checkfile.read(3)
-        if len(checkbytes) != 3:
-            checkfile.close()
-            unpackingerror = {'offset': offset+unpackedsize, 'fatal': False,
-                              'reason': 'not enough data for frame'}
-            return {'status': False, 'error': unpackingerror}
-        # first check if it is the last block
-        if checkbytes[0] & 1 == 1:
-            lastblock = True
-
-        blocksize = int.from_bytes(checkbytes, byteorder='little') >> 3
-        blocktype = int.from_bytes(checkbytes, byteorder='little') >> 1 & 0b11
-
-        # RLE blocks are always size 1, as block size means
-        # something else in that context.
-        if blocktype == 1:
-            blocksize = 1
-
-        if checkfile.tell() + blocksize > filesize:
-            checkfile.close()
-            unpackingerror = {'offset': offset+unpackedsize, 'fatal': False,
-                              'reason': 'not enough data for frame'}
-            return {'status': False, 'error': unpackingerror}
-        checkfile.seek(blocksize, os.SEEK_CUR)
-        if lastblock:
-            break
-
-    if content_checksum_set:
-        # lower 32 bytes of xxHash checksum of the original
-        # decompressed data
-        checkbytes = checkfile.read(4)
-        if len(checkbytes) != 4:
-            checkfile.close()
-            unpackingerror = {'offset': offset+unpackedsize, 'fatal': False,
-                              'reason': 'not enough data for checksum'}
-            return {'status': False, 'error': unpackingerror}
-
-    unpackedsize = checkfile.tell() - offset
-
-    # create the unpacking directory
-    os.makedirs(unpackdir_full, exist_ok=True)
-
-    # zstd does not record the name of the file that was
-    # compressed, so guess, or just set a name.
-    if offset == 0 and unpackedsize == filesize:
-        checkfile.close()
-        if filename_full.suffix.lower() == '.zst':
-            outfile_rel = os.path.join(unpackdir, filename_full.stem)
-        else:
-            outfile_rel = os.path.join(unpackdir, "unpacked-by-zstd")
-        outfile_full = scanenvironment.unpack_path(outfile_rel)
-        p = subprocess.Popen(['zstd', '-d', '-o', outfile_full, filename_full], stdin=subprocess.PIPE, stdout=subprocess.PIPE, stderr=subprocess.PIPE)
-        (outputmsg, errormsg) = p.communicate()
-        if p.returncode != 0:
-            unpackingerror = {'offset': offset, 'fatal': False,
-                              'reason': 'invalid zstd'}
-            return {'status': False, 'error': unpackingerror}
-        if fcs_field_size != 0:
-            if uncompressed_size != os.stat(outfile_full).st_size:
-                unpackingerror = {'offset': offset, 'fatal': False,
-                                  'reason': 'invalid checksum'}
-                return {'status': False, 'error': unpackingerror}
-        labels.append('zstd')
-        labels.append('compressed')
-    else:
-        tmpfilename = os.path.join(unpackdir, "unpacked-by-zstd.zst")
-        tmpfile_full = scanenvironment.unpack_path(tmpfilename)
-        tmpfile = open(tmpfile_full, 'wb')
-        os.sendfile(tmpfile.fileno(), checkfile.fileno(), offset, unpackedsize)
-        tmpfile.close()
-        checkfile.close()
-        outfile_rel = tmpfilename[:-4]
-        outfile_full = scanenvironment.unpack_path(outfile_rel)
-        p = subprocess.Popen(['zstd', '-d', '--rm', '-o', outfile_full, tmpfile_full], stdin=subprocess.PIPE, stdout=subprocess.PIPE, stderr=subprocess.PIPE)
-        (outputmsg, errormsg) = p.communicate()
-        if p.returncode != 0:
-            os.unlink(tmpfile_full)
-            unpackingerror = {'offset': offset, 'fatal': False,
-                              'reason': 'invalid zstd'}
-            return {'status': False, 'error': unpackingerror}
-        if fcs_field_size != 0:
-            if uncompressed_size != os.stat(outfile_full).st_size:
-                unpackingerror = {'offset': offset, 'fatal': False,
-                                  'reason': 'invalid checksum'}
-                return {'status': False, 'error': unpackingerror}
-
-    unpackedfilesandlabels.append((outfile_rel, []))
-    return {'status': True, 'length': unpackedsize, 'labels': labels,
-            'filesandlabels': unpackedfilesandlabels}
-
-# /usr/share/magic
-unpack_zstd.signatures = {'zstd_08': b'\x28\xb5\x2f\xfd'}
-unpack_zstd.pretty = 'zstd'
-
-
-# method to see if a file has one or more certificates in various formats
-# The SSL certificate formats themselves are defined in for example:
-# * X.690 - https://en.wikipedia.org/wiki/X.690
-# * X.509 - https://en.wikipedia.org/wiki/X.509
-def unpack_certificate(fileresult, scanenvironment, offset, unpackdir):
-    '''Verify a certificate file.'''
-    filesize = fileresult.filesize
-    filename_full = scanenvironment.unpack_path(fileresult.filename)
-    unpackedfilesandlabels = []
-    labels = []
-    unpackingerror = {}
-    unpackedsize = 0
-    unpackdir_full = scanenvironment.unpack_path(unpackdir)
-
-    dataunpacked = False
-
-    # For reasons unknown pyOpenSSL sometimes barfs on certs from
-    # Android, so use an external tool (for now).
-    if shutil.which('openssl') is None:
-        unpackingerror = {'offset': offset, 'fatal': False,
-                          'reason': 'openssl program not found'}
-        return {'status': False, 'error': unpackingerror}
-
-    if offset == 0:
-        certres = extract_certificate(filename_full, scanenvironment, offset)
-        if certres['status']:
-            labels += certres['labels']
-            labels = list(set(labels))
-            return {'status': True, 'length': filesize, 'labels': labels,
-                    'filesandlabels': unpackedfilesandlabels}
-
-    # open the file
-    checkfile = open(filename_full, 'rb')
-    checkfile.seek(offset)
-    checkbytes = checkfile.read(11)
-    if checkbytes != b'-----BEGIN ':
-        checkfile.close()
-        unpackingerror = {'offset': offset, 'fatal': False,
-                          'reason': 'not a valid certificate'}
-        return {'status': False, 'error': unpackingerror}
-
-    # rewind and read more data
-    checkfile.seek(offset)
-    checkbytes = checkfile.read(2048)
-    certtype = None
-    if b'PRIVATE KEY' in checkbytes:
-        certtype = 'key'
-        outfile_rel = os.path.join(unpackdir, 'unpacked.key')
-    elif b'CERTIFICATE' in checkbytes:
-        certtype = 'certificate'
-        outfile_rel = os.path.join(unpackdir, 'unpacked.crt')
-    else:
-        outfile_rel = os.path.join(unpackdir, 'unpacked-certificate')
-
-    outfile_full = scanenvironment.unpack_path(outfile_rel)
-
-    # create the unpacking directory
-    os.makedirs(unpackdir_full, exist_ok=True)
-    outfile = open(outfile_full, 'wb')
-
-    # this is a bit hackish, but hey, it works in most of the cases :-)
-    certbuf = checkbytes
-    certunpacked = False
-    tmplabels = []
-    while True:
-        endres = certbuf.find(b'-----END')
-        if endres != -1:
-            if certtype == 'key':
-                certendres = certbuf.find(b'KEY-----', endres)
-                if certendres != -1:
-                    tmplabels.append('private key')
-                    outfile.write(certbuf[:certendres+8])
-                    certunpacked = True
-                    break
-            elif certtype == 'certificate':
-                certendres = certbuf.find(b'CERTIFICATE-----', endres)
-                if certendres != -1:
-                    tmplabels.append('certificate')
-                    if b' TRUSTED ' in certbuf:
-                        tmplabels.append('trusted certificate')
-                    outfile.write(certbuf[:certendres+16])
-                    certunpacked = True
-                    break
-            else:
-                certendres = certbuf.find(b'-----', endres+1)
-                if certendres != -1:
-                    tmplabels.append('certificate')
-                    outfile.write(certbuf[:certendres+5])
-                    certunpacked = True
-                    break
-
-        # only printables are allowed, so as soon as a non-printable
-        # character is encountered exit. Only check the last bytes
-        # that have been read.
-        if list(filter(lambda x: chr(x) not in string.printable, checkbytes)) != []:
-            break
-        checkbytes = checkfile.read(2048)
-        if checkbytes == b'':
-            break
-        certbuf += checkbytes
-
-    outfile.close()
-    checkfile.close()
-
-    # as an extra sanity check run it through the unpacker
-    certres = extract_certificate(outfile_full, scanenvironment, 0)
-    if certres['status']:
-        tmplabels += certres['labels']
-        tmplabels = list(set(tmplabels))
-        tmplabels.append('unpacked')
-        outsize = outfile_full.stat().st_size
-        unpackedfilesandlabels.append((outfile_rel, tmplabels))
-        return {'status': True, 'length': outsize, 'labels': labels,
-                'filesandlabels': unpackedfilesandlabels}
-
-    # cleanup
-    os.unlink(outfile_full)
-    unpackingerror = {'offset': offset, 'fatal': False,
-                      'reason': 'not a valid certificate'}
-    return {'status': False, 'error': unpackingerror}
-
-unpack_certificate.signatures = {'certificate': b'-----BEGIN '}
-unpack_certificate.extensions = ['.rsa', '.pem']
-unpack_certificate.pretty = 'certificate'
-
-
-def extract_certificate(filename_full, scanenvironment, offset):
-    '''Helper method to extract certificate files.'''
-    unpackedfilesandlabels = []
-    labels = []
-    unpackingerror = {}
-
-    if shutil.which('openssl') is None:
-        checkfile.close()
-        unpackingerror = {'offset': offset, 'fatal': False,
-                          'reason': 'openssl program not found'}
-        return {'status': False, 'error': unpackingerror}
-
-    # First see if a file is in DER format
-    p = subprocess.Popen(["openssl", "asn1parse", "-inform", "DER", "-in", filename_full], stdout=subprocess.PIPE, stderr=subprocess.PIPE)
-    (outputmsg, errormsg) = p.communicate()
-    if p.returncode == 0:
-        labels.append("certificate")
-        labels.append('resource')
-        return {'status': True, 'labels': labels,
-                'filesandlabels': unpackedfilesandlabels}
-
-    # then check if it is a PEM
-    p = subprocess.Popen(["openssl", "asn1parse", "-inform", "PEM", "-in", filename_full], stdout=subprocess.PIPE, stderr=subprocess.PIPE)
-    (outputmsg, errormsg) = p.communicate()
-    if p.returncode == 0:
-        # there could be several certificates or keys
-        # inside the file.
-        # TODO: split into certificates and private keys
-        # The openssl program does also accept binary crap,
-        # so add some extra checks.
-        isopened = False
-        try:
-            checkfile = open(filename_full, 'r')
-            isopened = True
-            for checkline in checkfile:
-                # then check if this is perhaps a private key
-                if "PRIVATE KEY" in checkline:
-                    labels.append('private key')
-                # or a certificate
-                if "BEGIN CERTIFICATE" in checkline:
-                    labels.append("certificate")
-                # or a trusted certificate
-                if "TRUSTED CERTIFICATE" in checkline:
-                    labels.append("trusted certificate")
-            checkfile.close()
-        except UnicodeDecodeError:
-            if isopened:
-                checkfile.close()
-            unpackingerror = {'offset': offset, 'fatal': False,
-                              'reason': 'not a valid certificate'}
-            return {'status': False, 'error': unpackingerror}
-        labels.append("text")
-        labels.append('resource')
-        return {'status': True, 'labels': labels,
-                'filesandlabels': unpackedfilesandlabels}
-
-    # else fail
-    unpackingerror = {'offset': offset, 'fatal': False,
-                      'reason': 'not a valid certificate'}
-    return {'status': False, 'error': unpackingerror}
-
-
-# Many firmware files for Broadcom devices start with a TRX header. While
-# data can be perfectly unpacked without looking at the header (as the
-# partitions are simply concatenated) this is looked at to be a bit more
-# accurate.
-#
-# Specifications:
-#
-# https://openwrt.org/docs/techref/header
-# http://web.archive.org/web/20190127154419/https://openwrt.org/docs/techref/header
-def unpack_trx(fileresult, scanenvironment, offset, unpackdir):
-    '''Verify a Broadcom TRX file'''
-    filesize = fileresult.filesize
-    filename_full = scanenvironment.unpack_path(fileresult.filename)
-    unpackedfilesandlabels = []
-    labels = []
-    unpackingerror = {}
-    unpackedsize = 0
-    unpackdir_full = scanenvironment.unpack_path(unpackdir)
-
-    if offset + 28 > filesize:
-        unpackingerror = {'offset': offset+unpackedsize, 'fatal': False,
-                          'reason': 'not enough data for header'}
-        return {'status': False, 'error': unpackingerror}
-
-    # open the file and skip the magic
-    checkfile = open(filename_full, 'rb')
-    checkfile.seek(offset + 4)
-    unpackedsize += 4
-
-    # length of header plus data
-    checkbytes = checkfile.read(4)
-    trxlength = int.from_bytes(checkbytes, byteorder='little')
-    if offset + trxlength > filesize:
-        checkfile.close()
-        unpackingerror = {'offset': offset+unpackedsize, 'fatal': False,
-                          'reason': 'data outside of file'}
-        return {'status': False, 'error': unpackingerror}
-
-    if offset + trxlength < 28:
-        checkfile.close()
-        unpackingerror = {'offset': offset+unpackedsize, 'fatal': False,
-                          'reason': 'invalid length for header'}
-        return {'status': False, 'error': unpackingerror}
-    unpackedsize += 4
-
-    # CRC32 value, ignore for now
-    checkbytes = checkfile.read(4)
-    unpackedsize += 4
-
-    # TRX flags, ignore for now
-    checkbytes = checkfile.read(2)
-    unpackedsize += 2
-
-    # TRX version
-    checkbytes = checkfile.read(2)
-    trxversion = int.from_bytes(checkbytes, byteorder='little')
-    if trxversion not in [1, 2]:
-        checkfile.close()
-        unpackingerror = {'offset': offset+unpackedsize, 'fatal': False,
-                          'reason': 'invalid TRX version'}
-        return {'status': False, 'error': unpackingerror}
-    unpackedsize += 2
-
-    # depending on the TRX version there are 3 or 4 partition offsets
-    checkbytes = checkfile.read(4)
-    offset1 = int.from_bytes(checkbytes, byteorder='little')
-    if offset + offset1 > filesize:
-        checkfile.close()
-        unpackingerror = {'offset': offset+unpackedsize, 'fatal': False,
-                          'reason': 'partition 1 data outside of file'}
-        return {'status': False, 'error': unpackingerror}
-    unpackedsize += 4
-
-    checkbytes = checkfile.read(4)
-    offset2 = int.from_bytes(checkbytes, byteorder='little')
-    if offset + offset2 > filesize:
-        checkfile.close()
-        unpackingerror = {'offset': offset+unpackedsize, 'fatal': False,
-                          'reason': 'partition 2 data outside of file'}
-        return {'status': False, 'error': unpackingerror}
-    unpackedsize += 4
-
-    checkbytes = checkfile.read(4)
-    offset3 = int.from_bytes(checkbytes, byteorder='little')
-    if offset + offset3 > filesize:
-        checkfile.close()
-        unpackingerror = {'offset': offset+unpackedsize, 'fatal': False,
-                          'reason': 'partition 3 data outside of file'}
-        return {'status': False, 'error': unpackingerror}
-    unpackedsize += 4
-
-    if trxversion == 2:
-        checkbytes = checkfile.read(4)
-        if len(checkbytes) != 4:
-            checkfile.close()
-            unpackingerror = {'offset': offset+unpackedsize, 'fatal': False,
-                              'reason': 'not enough data for partition'}
-            return {'status': False, 'error': unpackingerror}
-        offset4 = int.from_bytes(checkbytes, byteorder='little')
-        if offset + offset4 > filesize:
-            checkfile.close()
-            unpackingerror = {'offset': offset+unpackedsize, 'fatal': False,
-                              'reason': 'partition 4 data outside of file'}
-            return {'status': False, 'error': unpackingerror}
-        unpackedsize += 4
-
-    # create the unpacking directory
-    os.makedirs(unpackdir_full, exist_ok=True)
-
-    # write partition 1
-    if offset1 != 0:
-        if offset2 != 0:
-            partitionsize = offset2 - offset1
-        elif offset3 != 0:
-            partitionsize = offset3 - offset1
-        else:
-            if trxversion == 2:
-                partitionsize = offset4 - offset1
-            else:
-                partitionsize = trxlength - offset1
-        if partitionsize > 0:
-            outfile_rel = os.path.join(unpackdir, "partition1")
-            outfile_full = scanenvironment.unpack_path(outfile_rel)
-            outfile = open(outfile_full, 'wb')
-            os.sendfile(outfile.fileno(), checkfile.fileno(), offset+offset1, partitionsize)
-            outfile.close()
-            unpackedfilesandlabels.append((outfile_rel, []))
-
-    # write partition 2
-    if offset2 != 0:
-        if offset3 != 0:
-            partitionsize = offset3 - offset2
-        else:
-            if trxversion == 2:
-                partitionsize = offset4 - offset2
-            else:
-                partitionsize = trxlength - offset2
-        if partitionsize > 0:
-            outfile_rel = os.path.join(unpackdir, "partition2")
-            outfile_full = scanenvironment.unpack_path(outfile_rel)
-            outfile = open(outfile_full, 'wb')
-            os.sendfile(outfile.fileno(), checkfile.fileno(), offset+offset2, partitionsize)
-            outfile.close()
-            unpackedfilesandlabels.append((outfile_rel, []))
-
-    # write partition 3
-    if offset3 != 0:
-        if trxversion == 2 and offset4 != 0:
-            partitionsize = offset4 - offset3
-        else:
-            partitionsize = trxlength - offset3
-        if partitionsize > 0:
-            outfile_rel = os.path.join(unpackdir, "partition3")
-            outfile_full = scanenvironment.unpack_path(outfile_rel)
-            outfile = open(outfile_full, 'wb')
-            os.sendfile(outfile.fileno(), checkfile.fileno(), offset+offset3, partitionsize)
-            outfile.close()
-            unpackedfilesandlabels.append((outfile_rel, []))
-
-    # write partition 4 if needed
-    if trxversion == 2:
-        if offset4 != 0:
-            partitionsize = trxlength - offset4
-            if partitionsize > 0:
-                outfile_rel = os.path.join(unpackdir, "partition4")
-                outfile_full = scanenvironment.unpack_path(outfile_rel)
-                outfile = open(outfile_full, 'wb')
-                os.sendfile(outfile.fileno(), checkfile.fileno(), offset+offset4, partitionsize)
-                outfile.close()
-                unpackedfilesandlabels.append((outfile_rel, []))
-
-    checkfile.close()
-    unpackedsize = trxlength
-    if offset == 0 and filesize == unpackedsize:
-        labels.append('trx')
-        labels.append('firmware')
-        labels.append('broadcom')
-
-    return {'status': True, 'length': unpackedsize, 'labels': labels,
-            'filesandlabels': unpackedfilesandlabels}
-
-unpack_trx.signatures = {'trx': b'HDR0'}
-unpack_trx.minimum_size = 28
-
-
-# /usr/share/magic
-# https://en.wikipedia.org/wiki/Compress
-# https://github.com/vapier/ncompress/releases
-# https://wiki.wxwidgets.org/Development:_Z_File_Format
-def unpack_compress(fileresult, scanenvironment, offset, unpackdir):
-    '''Unpack UNIX compress'd data'''
-    filesize = fileresult.filesize
-    filename_full = scanenvironment.unpack_path(fileresult.filename)
-    unpackedfilesandlabels = []
-    labels = []
-    unpackingerror = {}
-    unpackedsize = 0
-    unpackdir_full = scanenvironment.unpack_path(unpackdir)
-
-    if shutil.which('uncompress') is None:
-        if shutil.which('uncompress-ncompress') is None:
-            unpackingerror = {'offset': offset+unpackedsize, 'fatal': False,
-                              'reason': 'uncompress program not found'}
-            return {'status': False, 'error': unpackingerror}
-        uncompress = 'uncompress-ncompress'
-    else:
-        uncompress = 'uncompress'
-
-    # open the file, skip the magic
-    checkfile = open(filename_full, 'rb')
-    checkfile.seek(offset+2)
-
-    # the next byte contains the "bits per code" field
-    # which has to be between 9 (inclusive) and 16 (inclusive)
-    checkbytes = checkfile.read(1)
-    if len(checkbytes) != 1:
-        checkfile.close()
-        unpackingerror = {'offset': offset, 'fatal': False,
-                          'reason': 'not enough data for'}
-        return {'status': False, 'error': unpackingerror}
-
-    bitspercode = ord(checkbytes) & 0x1f
-    if bitspercode < 9 or bitspercode > 16:
-        checkfile.close()
-        unpackingerror = {'offset': offset, 'fatal': False,
-                          'reason': 'invalid bits per code'}
-        return {'status': False, 'error': unpackingerror}
-
-    # like deflate compress can work on streams
-    # As a test some data can be uncompressed.
-    # First seek back to the original offset...
-    checkfile.seek(offset)
-
-    # ... read some data...
-    testdata = checkfile.read(1024)
-
-    # ...and run 'uncompress' to see if anything can be compressed at all
-    p = subprocess.Popen([uncompress], stdin=subprocess.PIPE, stdout=subprocess.PIPE, stderr=subprocess.PIPE)
-    (standard_out, standard_error) = p.communicate(testdata)
-    if len(standard_out) == 0:
-        checkfile.close()
-        unpackingerror = {'offset': offset, 'fatal': False,
-                          'reason': 'invalid compress\'d data'}
-        return {'status': False, 'error': unpackingerror}
-
-    # create the unpacking directory
-    os.makedirs(unpackdir_full, exist_ok=True)
-
-    havetmpfile = False
-    if offset != 0:
-        temporaryfile = tempfile.mkstemp(dir=scanenvironment.temporarydirectory, suffix='.Z')
-        os.sendfile(temporaryfile[0], checkfile.fileno(), offset, filesize - offset)
-        os.fdopen(temporaryfile[0]).close()
-        havetmpfile = True
-
-    checkfile.close()
-
-    if filename_full.suffix.lower() == '.z':
-        outfile_rel = os.path.join(unpackdir, filename_full.stem)
-    elif filename_full.suffix.lower() == '.tz':
-        outfile_rel = os.path.join(unpackdir, filename_full.stem) + ".tar"
-    else:
-        outfile_rel = os.path.join(unpackdir, "unpacked-from-compress")
-
-    outfile_full = scanenvironment.unpack_path(outfile_rel)
-    outfile = open(outfile_full, 'wb')
-
-    if havetmpfile:
-        p = subprocess.Popen(['uncompress', '-c', temporaryfile[1]], stdin=subprocess.PIPE, stdout=outfile, stderr=subprocess.PIPE)
-    else:
-        p = subprocess.Popen(['uncompress', '-c', filename_full], stdin=subprocess.PIPE, stdout=outfile, stderr=subprocess.PIPE)
-
-    (standard_out, standard_error) = p.communicate()
-    if p.returncode != 0 and standard_error != b'':
-        outfile.close()
-        os.unlink(outfile_full)
-        if havetmpfile:
-            os.unlink(temporaryfile[1])
-        unpackingerror = {'offset': offset, 'fatal': False,
-                          'reason': 'invalid compress file'}
-        return {'status': False, 'error': unpackingerror}
-
-    outfile.close()
-
-    # clean up
-    if havetmpfile:
-        os.unlink(temporaryfile[1])
-
-    unpackedfilesandlabels.append((outfile_rel, []))
-    unpackedsize = filesize - offset
-
-    if offset == 0:
-        labels.append('compress')
-
-    return {'status': True, 'length': unpackedsize, 'labels': labels,
-            'filesandlabels': unpackedfilesandlabels}
-
-# /usr/share/magic
-unpack_compress.signatures = {'compress': b'\x1f\x9d'}
-
-
-# bFLT binaries
-#
-# https://web.archive.org/web/20120123212024/http://retired.beyondlogic.org/uClinux/bflt.htm
-#
-# and some additional details:
-#
-# http://web.archive.org/web/20180317070540/https://blog.tangrs.id.au/2012/04/07/bflt-format-implementation-notes/
-def unpack_bflt(fileresult, scanenvironment, offset, unpackdir):
-    '''Verify/carve a bFLT file'''
-    filesize = fileresult.filesize
-    filename_full = scanenvironment.unpack_path(fileresult.filename)
-    unpackedfilesandlabels = []
-    labels = []
-    unpackingerror = {}
-    unpackedsize = 0
-    unpackdir_full = scanenvironment.unpack_path(unpackdir)
-
-    # header is 64 bytes
-    if offset + 64 > filesize:
-        unpackingerror = {'offset': offset+unpackedsize, 'fatal': False,
-                          'reason': 'not enough data for header'}
-        return {'status': False, 'error': unpackingerror}
-
-    # open the file, skip the magic
-    checkfile = open(filename_full, 'rb')
-    checkfile.seek(offset+4)
-    unpackedsize = 4
-
-    # version, only support version 4 now (due to lack of test files)
-    checkbytes = checkfile.read(4)
-    version = int.from_bytes(checkbytes, byteorder='big')
-    if version != 4:
-        checkfile.close()
-        unpackingerror = {'offset': offset+unpackedsize, 'fatal': False,
-                          'reason': 'only version 4 is supported'}
-        return {'status': False, 'error': unpackingerror}
-    unpackedsize += 4
-
-    # first jump to the flags
-    checkfile.seek(28, os.SEEK_CUR)
-    checkbytes = checkfile.read(4)
-    flags = int.from_bytes(checkbytes, byteorder='big')
-
-    gzip_compressed = False
-
-    # check if the data is gzip compressed
-    if flags & 0x4 == 0x4:
-        gzip_compressed = True
-
-    # then seek back
-    checkfile.seek(-32, os.SEEK_CUR)
-
-    # offset to the first executable entry
-    checkbytes = checkfile.read(4)
-    offset_entry = int.from_bytes(checkbytes, byteorder='big')
-    if offset + offset_entry > filesize:
-        checkfile.close()
-        unpackingerror = {'offset': offset+unpackedsize, 'fatal': False,
-                          'reason': 'offset outside of file'}
-        return {'status': False, 'error': unpackingerror}
-    if offset_entry < 64:
-        checkfile.close()
-        unpackingerror = {'offset': offset+unpackedsize, 'fatal': False,
-                          'reason': 'invalid offset'}
-        return {'status': False, 'error': unpackingerror}
-    unpackedsize += 4
-
-    # now the data segments. If the data was gzip compressed, then these
-    # values will be incorrect, as they are the values for the uncompressed
-    # data, and the header is left untouched.
-    # For GOT some other tricks need to be used (TODO)
-
-    # offset to the data segment
-    checkbytes = checkfile.read(4)
-    offset_data_start = int.from_bytes(checkbytes, byteorder='big')
-    if offset_data_start < 64:
-        checkfile.close()
-        unpackingerror = {'offset': offset+unpackedsize, 'fatal': False,
-                          'reason': 'invalid data start offset'}
-        return {'status': False, 'error': unpackingerror}
-    if not gzip_compressed:
-        if offset + offset_data_start > filesize:
-            checkfile.close()
-            unpackingerror = {'offset': offset+unpackedsize, 'fatal': False,
-                              'reason': 'invalid data start offset'}
-            return {'status': False, 'error': unpackingerror}
-    unpackedsize += 4
-
-    # offset to end of the data segment
-    checkbytes = checkfile.read(4)
-    offset_data_end = int.from_bytes(checkbytes, byteorder='big')
-    if offset_data_end < 64 or offset_data_end < offset_data_start:
-        checkfile.close()
-        unpackingerror = {'offset': offset+unpackedsize, 'fatal': False,
-                          'reason': 'invalid data end offset'}
-        return {'status': False, 'error': unpackingerror}
-    if not gzip_compressed:
-        if offset + offset_data_end > filesize:
-            checkfile.close()
-            unpackingerror = {'offset': offset+unpackedsize, 'fatal': False,
-                              'reason': 'invalid data end offset'}
-            return {'status': False, 'error': unpackingerror}
-
-    unpackedsize += 4
-
-    # uClinux.org website says:
-    # "While the comments for the flat file header would suggest there is a
-    # bss segment somewhere in the flat file, this is not true."
-
-    # offset to end of the bss segment
-    checkbytes = checkfile.read(4)
-    offset_bss_end = int.from_bytes(checkbytes, byteorder='big')
-    unpackedsize += 4
-
-    # stack size, not important
-    checkfile.seek(4, os.SEEK_CUR)
-    unpackedsize += 4
-
-    # reloc_start
-    checkbytes = checkfile.read(4)
-    offset_reloc_start = int.from_bytes(checkbytes, byteorder='big')
-    if offset_reloc_start < 64:
-        checkfile.close()
-        unpackingerror = {'offset': offset+unpackedsize, 'fatal': False,
-                          'reason': 'invalid reloc start offset'}
-        return {'status': False, 'error': unpackingerror}
-    if not gzip_compressed:
-        if offset + offset_reloc_start > filesize:
-            checkfile.close()
-            unpackingerror = {'offset': offset+unpackedsize, 'fatal': False,
-                              'reason': 'invalid reloc start offset'}
-            return {'status': False, 'error': unpackingerror}
-    unpackedsize += 4
-
-    # reloc_count, skip for now
-    checkbytes = checkfile.read(4)
-    reloc_count = int.from_bytes(checkbytes, byteorder='big')
-    unpackedsize += 4
-
-    # skip flags, already processed
-    checkfile.seek(4, os.SEEK_CUR)
-    unpackedsize += 4
-
-    # then the build date (possibly 0 in older files)
-    checkbytes = checkfile.read(4)
-    builddate = int.from_bytes(checkbytes, byteorder='big')
-    unpackedsize += 4
-
-    # then 20 bytes of filler
-    checkbytes = checkfile.read(20)
-    if checkbytes != 20 * b'\x00':
-        checkfile.close()
-        unpackingerror = {'offset': offset+unpackedsize, 'fatal': False,
-                          'reason': 'invalid padding bytes'}
-        return {'status': False, 'error': unpackingerror}
-    unpackedsize += 20
-
-    if gzip_compressed:
-        # try to unpack the gzip compressed data. Some files seem to have
-        # been compressed with the multi-part gzip flag and other flags set.
-        unpackresult = unpack_gzip(fileresult, scanenvironment, offset + offset_entry, unpackdir)
-        if not unpackresult['status']:
-            checkfile.close()
-            unpackingerror = {'offset': offset+unpackedsize, 'fatal': False,
-                              'reason': 'invalid gzip compressed bFLT'}
-            return {'status': False, 'error': unpackingerror}
-
-        # set the unpacked size to include the gzip compressed data
-        unpackedsize += unpackresult['length']
-
-        # determine the length of the uncompressed data,
-        # needs to be cleaned up
-        tmp_rel = unpackresult['filesandlabels'][0][0]
-        tmp_full = scanenvironment.unpack_path(tmp_rel)
-        gzip_size = tmp_full.stat().st_size
-
-        # now perform all the checks that couldn't be done
-        # because the data is gzip compressed
-        if offset_data_start > gzip_size + 64:
-            checkfile.close()
-            unpackingerror = {'offset': offset+unpackedsize, 'fatal': False,
-                              'reason': 'invalid data start offset'}
-            return {'status': False, 'error': unpackingerror}
-        if offset_data_end > gzip_size + 64:
-            checkfile.close()
-            unpackingerror = {'offset': offset+unpackedsize, 'fatal': False,
-                              'reason': 'invalid data end offset'}
-            return {'status': False, 'error': unpackingerror}
-        if offset_reloc_start > gzip_size + 64:
-            checkfile.close()
-            unpackingerror = {'offset': offset+unpackedsize, 'fatal': False,
-                              'reason': 'invalid reloc start offset'}
-            return {'status': False, 'error': unpackingerror}
-
-        # cleanup
-        tmp_full.unlink()
-    else:
-        if offset + offset_reloc_start + reloc_count*4 > filesize:
-            checkfile.close()
-            unpackingerror = {'offset': offset+unpackedsize, 'fatal': False,
-                              'reason': 'relocation data outside of file'}
-            return {'status': False, 'error': unpackingerror}
-        unpackedsize = offset_reloc_start + reloc_count*4
-
-    if offset == 0 and unpackedsize == filesize:
-        checkfile.close()
-        labels = ['bflt', 'executable']
-    else:
-        # else carve the file
-        outfile_rel = os.path.join(unpackdir, "unpacked-from-blft")
-        outfile_full = scanenvironment.unpack_path(outfile_rel)
-
-        # create the unpacking directory
-        os.makedirs(unpackdir_full, exist_ok=True)
-        outfile = open(outfile_full, 'wb')
-        os.sendfile(outfile.fileno(), checkfile.fileno(), offset, unpackedsize)
-        outfile.close()
-        unpackedfilesandlabels.append((outfile_rel, ['blft', 'executable', 'unpacked']))
-        checkfile.close()
-
-    return {'status': True, 'length': unpackedsize, 'labels': labels,
-            'filesandlabels': unpackedfilesandlabels}
-
-# https://web.archive.org/web/20120123212024/http://retired.beyondlogic.org/uClinux/bflt.htm
-unpack_bflt.signatures = {'bflt': b'bFLT'}
-unpack_bflt.minimum_size = 64
-
-
-'''Built in carvers/verifiers/unpackers for various Android formats (except
-certain formats such as APK, which are with other unpackers).'''
-
-# Some Android firmware updates are distributed as sparse data images.
-# Given a data image and a transfer list data on an Android device is
-# block wise added, replaced, erased, or zeroed.
-#
-# The Android sparse data image format is documented in the Android
-# source code tree:
-#
-# https://android.googlesource.com/platform/bootable/recovery/+/4f81130039f6a312eba2027b3594a2be282f6b3a/updater/blockimg.cpp#1980
-#
-# Test files can be downloaded from LineageOS, for example:
-#
-# lineage-14.1-20180410-nightly-FP2-signed.zip
-#
-# Note: this is different to the Android sparse image format.
-def unpack_android_sparse_data(fileresult, scanenvironment, offset, unpackdir):
-    '''Unpack an Android sparse data file.'''
-    filesize = fileresult.filesize
-    filename_full = scanenvironment.unpack_path(fileresult.filename)
-    unpackedfilesandlabels = []
-    labels = []
-    unpackingerror = {}
-    unpackdir_full = scanenvironment.unpack_path(unpackdir)
-    # TODO
-    # if the file is compressed with Brotli it should first
-    # be decompressed before it can be processed
-
-    # for each .new.dat file there has to be a corresponding
-    # .transfer.list file as well.
-    transferfile = filename_full.parent / (filename_full.name[:-8] + ".transfer.list")
-    if not transferfile.exists():
-        unpackingerror = {'offset': offset, 'fatal': False,
-                          'reason': 'transfer list not found'}
-        return {'status': False, 'error': unpackingerror}
-
-    # open the transfer list in text mode, not in binary mode
-    transferlist = open(transferfile, 'r')
-    transferlistlines = list(map(lambda x: x.strip(), transferlist.readlines()))
-    transferlist.close()
-
-    if len(transferlistlines) < 4:
-        unpackingerror = {'offset': offset, 'fatal': False,
-                          'reason': 'not enough entries in transer list'}
-        return {'status': False, 'error': unpackingerror}
-    unpackedsize = 0
-
-    # first line is the version number, see comment here:
-    # https://android.googlesource.com/platform/bootable/recovery/+/master/updater/blockimg.cpp#1628
-    try:
-        versionnumber = int(transferlistlines[0])
-    except ValueError:
-        unpackingerror = {'offset': offset, 'fatal': False,
-                          'reason': 'invalid transfer list version number'}
-        return {'status': False, 'error': unpackingerror}
-
-    if versionnumber > 4:
-        unpackingerror = {'offset': offset, 'fatal': False,
-                          'reason': 'invalid version number'}
-        return {'status': False, 'error': unpackingerror}
-
-    if versionnumber < 2:
-        unpackingerror = {'offset': offset, 'fatal': False,
-                          'reason': 'only transfer list version 2-4 supported'}
-        return {'status': False, 'error': unpackingerror}
-
-    # the next line is the amount of blocks (1 block is 4096 bytes)
-    # that will be copied to the output. This does not necessarily
-    # anything about the size of the output file as it might not include
-    # the blocks such as erase or zero, so it can be safely ignored.
-    try:
-        outputblocks = int(transferlistlines[1])
-    except ValueError:
-        unpackingerror = {'offset': offset, 'fatal': False,
-                          'reason': 'invalid number for blocks to be written'}
-        return {'status': False, 'error': unpackingerror}
-
-    # then two lines related to stash entries which are only used by
-    # Android during updates to prevent flash space from overflowing,
-    # so can safely be ignored here.
-    try:
-        stashneeded = int(transferlistlines[2])
-    except ValueError:
-        unpackingerror = {'offset': offset, 'fatal': False,
-                          'reason': 'invalid number for simultaneous stash entries needed'}
-        return {'status': False, 'error': unpackingerror}
-
-    try:
-        maxstash = int(transferlistlines[2])
-    except ValueError:
-        unpackingerror = {'offset': offset, 'fatal': False,
-                          'reason': 'invalid number for maximum stash entries'}
-        return {'status': False, 'error': unpackingerror}
-
-    # a list of commands recognized
-    validtransfercommands = set(['new', 'zero', 'erase', 'free', 'stash'])
-
-    transfercommands = []
-
-    # store the maximum block number
-    maxblock = 0
-
-    # then parse the rest of the lines to see if they are valid
-    for l in transferlistlines[4:]:
-        transfersplit = l.split(' ')
-        if len(transfersplit) != 2:
-            unpackingerror = {'offset': offset, 'fatal': False,
-                              'reason': 'invalid line in transfer list'}
-            return {'status': False, 'error': unpackingerror}
-        (transfercommand, transferblocks) = transfersplit
-        if transfercommand not in validtransfercommands:
-            unpackingerror = {'offset': offset, 'fatal': False,
-                              'reason': 'unsupported command in transfer list'}
-            return {'status': False, 'error': unpackingerror}
-        transferblockssplit = transferblocks.split(',')
-        if len(transferblockssplit) % 2 == 0:
-            unpackingerror = {'offset': offset, 'fatal': False,
-                              'reason': 'invalid transfer block list in transfer list'}
-            return {'status': False, 'error': unpackingerror}
-        # first entry is the number of blocks on the rest of line
-        try:
-            transferblockcount = int(transferblockssplit[0])
-        except ValueError:
-            unpackingerror = {'offset': offset, 'fatal': False,
-                              'reason': 'invalid transfer block list in transfer list'}
-            return {'status': False, 'error': unpackingerror}
-        if not transferblockcount == len(transferblockssplit[1:]):
-            unpackingerror = {'offset': offset, 'fatal': False,
-                              'reason': 'invalid transfer block list in transfer list'}
-            return {'status': False, 'error': unpackingerror}
-        # then check the rest of the numbers
-        try:
-            blocks = []
-            for b in transferblockssplit[1:]:
-                blocknr = int(b)
-                blocks.append(blocknr)
-                maxblock = max(maxblock, blocknr)
-        except ValueError:
-            unpackingerror = {'offset': offset, 'fatal': False,
-                              'reason': 'invalid transfer block list in transfer list'}
-            return {'status': False, 'error': unpackingerror}
-        # store the transfer commands
-        transfercommands.append((transfercommand, blocks))
-
-    # block size is set to 4096 in the Android source code
-    blocksize = 4096
-
-    # cut the extension '.new.dat' from the file name unless the file
-    # name is the extension (as there would be a zero length name).
-    if len(filename_full.stem) == 0:
-        outputfile_rel = os.path.join(unpackdir, "unpacked-from-android-sparse-data")
-    else:
-        outputfile_rel = os.path.join(unpackdir, filename_full.stem)
-    outputfile_full = scanenvironment.unpack_path(outputfile_rel)
-
-    # create the unpacking directory
-    os.makedirs(unpackdir_full, exist_ok=True)
-
-    # first create the targetfile
-    targetfile = open(outputfile_full, 'wb')
-
-    # make sure that the target file is large enough.
-    # On Linux truncate() will zero fill the targetfile.
-    targetfile.truncate(maxblock*blocksize)
-
-    # then seek to the beginning of the target file
-    targetfile.seek(0)
-
-    # open the source file
-    checkfile = open(filename_full, 'rb')
-
-    checkfile.seek(0)
-
-    # then process all the commands. "zero" is not interesting as
-    # the underlying file has already been zero filled.
-    # erase is not very interesting either.
-    for c in transfercommands:
-        (transfercommand, blocks) = c
-        if transfercommand == 'new':
-            for b in range(0, len(blocks), 2):
-                targetfile.seek(blocks[b]*blocksize)
-                os.sendfile(targetfile.fileno(), checkfile.fileno(), None, (blocks[b+1] - blocks[b]) * blocksize)
-        else:
-            pass
-
-    targetfile.close()
-    checkfile.close()
-
-    unpackedsize = filesize
-
-    labels += ['androidsparsedata', 'android']
-    unpackedfilesandlabels.append((outputfile_rel, []))
-    return {'status': True, 'length': unpackedsize, 'labels': labels,
-            'filesandlabels': unpackedfilesandlabels}
-
-unpack_android_sparse_data.extensions = ['.new.dat']
-unpack_android_sparse_data.pretty = 'androidsparsedata'
-
-
-# Android backup files
-#
-# Description of the format here:
-#
-# https://nelenkov.blogspot.nl/2012/06/unpacking-android-backups.html
-# http://web.archive.org/web/20180425072922/https://nelenkov.blogspot.nl/2012/06/unpacking-android-backups.html
-#
-# header + zlib compressed data
-# zlib compressed data contains a POSIX tar file
-def unpack_android_backup(fileresult, scanenvironment, offset, unpackdir):
-    '''Unpack an Android backup file.'''
-    filesize = fileresult.filesize
-    filename_full = scanenvironment.unpack_path(fileresult.filename)
-    labels = []
-    unpackingerror = {}
-    unpackedsize = 0
-    unpackdir_full = scanenvironment.unpack_path(unpackdir)
-
-    checkfile = open(filename_full, 'rb')
-
-    # skip over the offset
-    checkfile.seek(offset+15)
-    unpackedsize += 15
-
-    # Then read the version number. Only support version 1 right now.
-    checkbytes = checkfile.read(2)
-    if len(checkbytes) != 2:
-        checkfile.close()
-        unpackingerror = {'offset': offset+unpackedsize, 'fatal': False,
-                          'reason': 'not enough bytes'}
-        return {'status': False, 'error': unpackingerror}
-    if checkbytes != b'1\n':
-        checkfile.close()
-        unpackingerror = {'offset': offset+unpackedsize, 'fatal': False,
-                          'reason': 'unsupported Android backup version'}
-        return {'status': False, 'error': unpackingerror}
-    unpackedsize += 2
-
-    # Then read the compression flag.
-    checkbytes = checkfile.read(2)
-    if len(checkbytes) != 2:
-        checkfile.close()
-        unpackingerror = {'offset': offset+unpackedsize, 'fatal': False,
-                          'reason': 'not enough bytes'}
-        return {'status': False, 'error': unpackingerror}
-    if checkbytes != b'1\n':
-        checkfile.close()
-        unpackingerror = {'offset': offset+unpackedsize, 'fatal': False,
-                          'reason': 'unsupported Android backup version'}
-        return {'status': False, 'error': unpackingerror}
-    unpackedsize += 2
-
-    # Then read the encryption flag. Only "none" is supported,
-    # so read 5 bytes (including newline)
-    checkbytes = checkfile.read(5)
-    if len(checkbytes) != 5:
-        checkfile.close()
-        unpackingerror = {'offset': offset+unpackedsize, 'fatal': False,
-                          'reason': 'not enough bytes'}
-        return {'status': False, 'error': unpackingerror}
-    if checkbytes != b'none\n':
-        checkfile.close()
-        unpackingerror = {'offset': offset+unpackedsize, 'fatal': False,
-                          'reason': 'decryption not supported'}
-        return {'status': False, 'error': unpackingerror}
-    unpackedsize += 5
-
-    # create a temporary file to write the results to
-    # then create a zlib decompression object
-    tempbackupfile = tempfile.mkstemp(dir=scanenvironment.temporarydirectory)
-    decompressobj = zlib.decompressobj()
-
-    # read 1 MB chunks
-    chunksize = 1024*1024
-    checkbytes = checkfile.read(chunksize)
-    try:
-        while checkbytes != b'':
-            # uncompress the data, and write to an output file
-            os.write(tempbackupfile[0], decompressobj.decompress(checkbytes))
-            unpackedsize += len(checkbytes) - len(decompressobj.unused_data)
-            if len(decompressobj.unused_data) != 0:
-                break
-            checkbytes = checkfile.read(chunksize)
-    except Exception as ex:
-        os.fdopen(tempbackupfile[0]).close()
-        os.unlink(tempbackupfile[1])
-        checkfile.close()
-        unpackingerror = {'offset': offset+unpackedsize, 'fatal': False,
-                          'reason': 'invalid compression'}
-        return {'status': False, 'error': unpackingerror}
-    os.fdopen(tempbackupfile[0]).close()
-    checkfile.close()
-
-    tarfilesize = os.stat(tempbackupfile[1]).st_size
-
-    # create the unpacking directory
-    os.makedirs(unpackdir_full, exist_ok=True)
-
-    # now unpack the tar ball
-    # fr = FileResult( ??? )
-    # TODO: fix this: source file not in unpackdir
-    tarresult = bangunpack.unpack_tar(pathlib.Path(tempbackupfile[1]), scanenvironment, 0, unpackdir)
-
-    # cleanup
-    os.unlink(tempbackupfile[1])
-    if not tarresult['status']:
-        unpackingerror = {'offset': offset, 'fatal': False,
-                          'reason': 'corrupt tar inside Android backup file'}
-        return {'status': False, 'error': unpackingerror}
-    if not tarfilesize == tarresult['length']:
-        unpackingerror = {'offset': offset, 'fatal': False,
-                          'reason': 'corrupt tar inside Android backup file'}
-        return {'status': False, 'error': unpackingerror}
-
-    # add the labels and pass on the results from the tar unpacking
-    labels.append('androidbackup')
-    labels.append('android')
-    return {'status': True, 'length': unpackedsize, 'labels': labels,
-            'filesandlabels': tarresult['filesandlabels']}
-
-unpack_android_backup.signatures = {'android_backup': b'ANDROID BACKUP\n'}
-
-# An unpacker for RIFF. This is a helper method used by unpackers for:
-# * WAV
-# * ANI
-# https://en.wikipedia.org/wiki/Resource_Interchange_File_Format
-def unpack_riff(
-        fileresult, scanenvironment, offset, unpackdir, validchunkfourcc,
-        applicationname, applicationheader, brokenlength=False):
-    '''Helper method to unpack RIFF based files'''
-    filesize = fileresult.filesize
-    filename_full = scanenvironment.unpack_path(fileresult.filename)
-    labels = []
-    # First check if the file size is 12 bytes or more. If not, then
-    # it is not a valid RIFF file.
-    if filesize - offset < 12:
-        unpackingerror = {'offset': offset, 'fatal': False,
-                          'reason': 'less than 12 bytes'}
-        return {'status': False, 'error': unpackingerror}
-
-    unpackedsize = 0
-    unpackedfilesandlabels = []
-    unpackdir_full = scanenvironment.unpack_path(unpackdir)
-    chunkstooffsets = {}
-
-    # http://www-mmsp.ece.mcgill.ca/Documents/AudioFormats/WAVE/Docs/riffmci.pdf
-    # chapter 2
-    infochunks = set([b'IARL', b'IART', b'ICMS', b'ICMT', b'ICOP', b'ICRD',
-                      b'ICRP', b'IDIM', b'IDPI', b'IENG', b'IGNR', b'IKEY',
-                      b'ILGT', b'IMED', b'INAM', b'IPLT', b'IPRD', b'ISBJ',
-                      b'ISFT', b'ISHP', b'ISRC', b'ISRF', b'ITCH'])
-
-    # Then open the file and read the first four bytes to see if
-    # they are "RIFF".
-    checkfile = open(filename_full, 'rb')
-    checkfile.seek(offset)
-    checkbytes = checkfile.read(4)
-    if checkbytes != b'RIFF':
-        checkfile.close()
-        unpackingerror = {'offset': offset, 'fatal': False,
-                          'reason': 'no valid RIFF header'}
-        return {'status': False, 'error': unpackingerror}
-    unpackedsize += 4
-
-    # Then read four bytes and check the length (stored
-    # in little endian format)
-    checkbytes = checkfile.read(4)
-    rifflength = int.from_bytes(checkbytes, byteorder='little')
-    # the data cannot go outside of the file. Some cases exist where
-    # a broken length header is recorded (the length of the entire RIFF,
-    # instead of "all following bytes").
-    if not brokenlength:
-        if rifflength + 8 > filesize:
-            checkfile.close()
-            unpackingerror = {'offset': offset+unpackedsize,
-                              'reason': 'wrong length', 'fatal': False}
-            return {'status': False, 'error': unpackingerror}
-    else:
-        if rifflength > filesize:
-            checkfile.close()
-            unpackingerror = {'offset': offset+unpackedsize,
-                              'reason': 'wrong length', 'fatal': False}
-            return {'status': False, 'error': unpackingerror}
-    unpackedsize += 4
-
-    # Then read four bytes and check if they match the supplied header
-    checkbytes = checkfile.read(4)
-    if checkbytes != applicationheader:
-        checkfile.close()
-        unpackingerror = {'offset': offset+unpackedsize,
-                          'reason': 'no valid %s header' % applicationname,
-                          'fatal': False}
-        return {'status': False, 'error': unpackingerror}
-    unpackedsize += 4
-
-    # https://resources.oreilly.com/examples/9781565920583/blob/beb34c319e422d01ee485c5d423aad3bc8a69ce0/CDROM/GFF/VENDSPEC/MICRIFF/MS_RIFF.TXT
-    validriffchunks = [b'LIST', b'DISP', b'JUNK', b'PAD']
-
-    # then read chunks
-    while True:
-        if brokenlength:
-            if checkfile.tell() == offset + rifflength:
-                break
-        else:
-            if checkfile.tell() == offset + rifflength + 8:
-                break
-        haspadding = False
-        chunkoffset = checkfile.tell() - offset
-        checkbytes = checkfile.read(4)
-        if len(checkbytes) != 4:
-            checkfile.close()
-            unpackingerror = {'offset': offset + unpackedsize,
-                              'reason': 'no valid chunk header',
-                              'fatal': False}
-            return {'status': False, 'error': unpackingerror}
-        if checkbytes not in validchunkfourcc and checkbytes not in validriffchunks:
-            checkfile.close()
-            unpackingerror = {'offset': offset + unpackedsize,
-                              'reason': 'no valid chunk FourCC %s' % checkbytes,
-                              'fatal': False}
-            return {'status': False, 'error': unpackingerror}
-        if checkbytes not in chunkstooffsets:
-            chunkstooffsets[checkbytes] = []
-        chunkname = checkbytes
-        chunkstooffsets[chunkname].append(chunkoffset)
-        unpackedsize += 4
-
-        # then the chunk size
-        checkbytes = checkfile.read(4)
-        chunklength = int.from_bytes(checkbytes, byteorder='little')
-        if chunklength % 2 != 0:
-            chunklength += 1
-            haspadding = True
-        curpos = checkfile.tell()
-        if chunklength > filesize - curpos:
-            checkfile.close()
-            unpackingerror = {'offset': offset + unpackedsize,
-                              'reason': 'wrong chunk length',
-                              'fatal': False}
-            return {'status': False, 'error': unpackingerror}
-        # extra sanity for LIST chunks
-        if chunkname == b'LIST':
-            if chunklength < 4 and chunklength != 0:
-                checkfile.close()
-                unpackingerror = {'offset': offset + unpackedsize,
-                                  'reason': 'wrong chunk length',
-                                  'fatal': False}
-                return {'status': False, 'error': unpackingerror}
-        unpackedsize += 4
-
-        # finally skip over the bytes in the file
-        if haspadding:
-            checkfile.seek(curpos + chunklength-1)
-            paddingbyte = checkfile.read(1)
-            if not paddingbyte == b'\x00':
-                checkfile.close()
-                unpackingerror = {'offset': offset + unpackedsize,
-                                  'reason': 'wrong value for padding byte length',
-                                  'fatal': False}
-                return {'status': False, 'error': unpackingerror}
-        else:
-            checkfile.seek(curpos + chunklength)
-        unpackedsize += chunklength
-
-    # extra sanity check to see if the size of the unpacked data
-    # matches the declared size from the header.
-    if not brokenlength:
-        if unpackedsize != rifflength + 8:
-            checkfile.close()
-            unpackingerror = {'offset': offset, 'fatal': False,
-                              'reason': 'unpacked size does not match declared size'}
-            return {'status': False, 'error': unpackingerror}
-    else:
-        if unpackedsize != rifflength:
-            checkfile.close()
-            unpackingerror = {'offset': offset, 'fatal': False,
-                              'reason': 'unpacked size does not match declared size'}
-            return {'status': False, 'error': unpackingerror}
-
-    # if the entire file is the RIFF file, then label it as such
-    if offset == 0 and unpackedsize == filesize:
-        checkfile.close()
-        labels.append('riff')
-        return {'status': True, 'length': unpackedsize, 'labels': labels,
-                'filesandlabels': unpackedfilesandlabels,
-                'offsets': chunkstooffsets}
-
-    # else carve the file. It is anonymous, so just give it a name
-    outfile_rel = os.path.join(unpackdir, "unpacked.%s" % applicationname.lower())
-    outfile_full = scanenvironment.unpack_path(outfile_rel)
-
-    # create the unpacking directory
-    os.makedirs(unpackdir_full, exist_ok=True)
-    outfile = open(outfile_full, 'wb')
-    os.sendfile(outfile.fileno(), checkfile.fileno(), offset, unpackedsize)
-    outfile.close()
-    checkfile.close()
-    # TODO: missing labels?
-    unpackedfilesandlabels.append(outfile_rel)
-
-    return {'status': True, 'length': unpackedsize, 'labels': labels,
-            'filesandlabels': unpackedfilesandlabels,
-            'offsets': chunkstooffsets}
-
-
-# test files for ANI: http://www.anicursor.com/diercur.html
-# http://fileformats.archiveteam.org/wiki/Windows_Animated_Cursor#Sample_files
-def unpack_ani(fileresult, scanenvironment, offset, unpackdir):
-    '''Verify and/or carve an ANI file.'''
-    filesize = fileresult.filesize
-    filename_full = scanenvironment.unpack_path(fileresult.filename)
-    unpackedfilesandlabels = []
-
-    # a list of valid ANI chunk FourCC
-    validchunkfourcc = set([b'ICON', b'anih', b'rate', b'seq '])
-
-    # Some ANI files have a broken RIFF header, so try to
-    # detect if that is the case. This is not 100% foolproof.
-    brokenlength = False
-
-    # Then read four bytes and check the length (stored
-    # in little endian format)
-    checkfile = open(filename_full, 'rb')
-    checkfile.seek(offset+4)
-    checkbytes = checkfile.read(4)
-    rifflength = int.from_bytes(checkbytes, byteorder='little')
-    if rifflength == filesize:
-        brokenlength = True
-    checkfile.close()
-
-    unpackres = unpack_riff(fileresult, scanenvironment, offset, unpackdir, validchunkfourcc, 'ANI', b'ACON', brokenlength)
-    if unpackres['status']:
-        labels = unpackres['labels']
-        if offset == 0 and unpackres['length'] == filesize:
-            labels += ['ani', 'graphics']
-        for result in unpackres['filesandlabels']:
-            unpackedfilesandlabels.append((result, ['ani', 'graphics', 'unpacked']))
-        return {'status': True, 'length': unpackres['length'],
-                'filesandlabels': unpackedfilesandlabels, 'labels': labels}
-    return {'status': False, 'error': unpackres['error']}
-
-unpack_ani.signatures = {'ani': b'ACON'}
-unpack_ani.offset = 8
-unpack_ani.minimum_size = 12
-
-=======
-        if (not localfilename.endswith(b'/') and compressedsize == 0) or datadescriptor:
-            # first store where the data possibly starts
-            datastart = checkfile.tell()
->>>>>>> e66326ef
-
-            # In case the length is not known it is very difficult
-            # to see where the data ends so it is needed to search for
-            # a signature. This can either be:
-            #
-            # * data descriptor header
-            # * local file header
-            # * central directory header
-            #
-            # Whichever is found first will be processed.
-            while True:
-                # store the current position of the pointer in the file
-                curpos = checkfile.tell()
-                tmppos = -1
-
-                # read a number of bytes to be searched for markers
-                checkbytes = checkfile.read(50000)
-                newcurpos = checkfile.tell()
-                if checkbytes == b'':
-                    break
-
-                # first search for the common marker for
-                # data descriptors, but only if the right
-                # flag has been set in the general purpose
-                # bit flag.
-                if datadescriptor:
-                    ddpos = -1
-                    while True:
-                        ddpos = checkbytes.find(b'PK\x07\x08', ddpos+1)
-                        if ddpos != -1:
-                            ddsearched = True
-                            ddfound = True
-                            # sanity check
-                            checkfile.seek(curpos + ddpos + 8)
-                            tmpcompressedsize = int.from_bytes(checkfile.read(4), byteorder='little')
-                            if curpos + ddpos - datastart == tmpcompressedsize:
-                                tmppos = ddpos
-                                break
-                        else:
-                            break
-
-                # search for a local file header which indicates
-                # the next entry in the ZIP file
-                localheaderpos = checkbytes.find(b'PK\x03\x04')
-                if localheaderpos != -1 and (localheaderpos < tmppos or tmppos == -1):
-                    # In case the file that is stored is an empty
-                    # file, then there will be no data descriptor field
-                    # so just continue as normal.
-                    if curpos + localheaderpos == datastart:
-                        checkfile.seek(curpos)
-                        break
-
-                    # if there is a data descriptor, then the 12
-                    # bytes preceding the next header are:
-                    # * crc32
-                    # * compressed size
-                    # * uncompressed size
-                    # section 4.3.9
-                    if datadescriptor:
-                        if curpos + localheaderpos - datastart > 12:
-                            checkfile.seek(curpos + localheaderpos - 8)
-                            tmpcompressedsize = int.from_bytes(checkfile.read(4), byteorder='little')
-                            # and return to the original position
-                            checkfile.seek(newcurpos)
-                            if curpos + localheaderpos - datastart == tmpcompressedsize + 16:
-                                if tmppos == -1:
-                                    tmppos = localheaderpos
-                                else:
-                                    tmppos = min(localheaderpos, tmppos)
-                    else:
-                        if tmppos == -1:
-                            tmppos = localheaderpos
-                        else:
-                            tmppos = min(localheaderpos, tmppos)
-                    checkfile.seek(newcurpos)
-
-                # then search for the start of the central directory
-                centraldirpos = checkbytes.find(b'PK\x01\x02')
-                if centraldirpos != -1:
-                    # In case the file that is stored is an empty
-                    # file, then there will be no data descriptor field
-                    # so just continue as normal.
-                    if curpos + centraldirpos == datastart:
-                        checkfile.seek(curpos)
-                        break
-
-                    # if there is a data descriptor, then the 12
-                    # bytes preceding the next header are:
-                    # * crc32
-                    # * compressed size
-                    # * uncompressed size
-                    # section 4.3.9
-                    if datadescriptor:
-                        if curpos + centraldirpos - datastart > 12:
-                            checkfile.seek(curpos + centraldirpos - 8)
-                            tmpcompressedsize = int.from_bytes(checkfile.read(4), byteorder='little')
-                            # and return to the original position
-                            checkfile.seek(newcurpos)
-                            if curpos + centraldirpos - datastart == tmpcompressedsize + 16:
-                                if tmppos == -1:
-                                    tmppos = centraldirpos
-                                else:
-                                    tmppos = min(centraldirpos, tmppos)
-                            else:
-                                if curpos + centraldirpos - datastart > 16:
-                                    checkfile.seek(curpos + centraldirpos - 16)
-                                    tmpbytes = checkfile.read(16)
-                                    if tmpbytes == b'APK Sig Block 42':
-                                        androidsigning = True
-                                    # and (again) return to the
-                                    # original position
-                                    checkfile.seek(newcurpos)
-                    else:
-                        if tmppos == -1:
-                            tmppos = centraldirpos
-                        else:
-                            tmppos = min(centraldirpos, tmppos)
-
-                    checkfile.seek(newcurpos)
-
-                    oldtmppos = tmppos
-                    # extra sanity check: see if the
-                    # file names are the same
-                    origpos = checkfile.tell()
-                    checkfile.seek(curpos + tmppos + 42)
-                    checkfn = checkfile.read(filenamelength)
-                    if localfilename != checkfn:
-                        tmppos = oldtmppos
-                    checkfile.seek(origpos)
-                if tmppos != -1:
-                    checkfile.seek(curpos + tmppos)
-                    break
-
-                # have a small overlap the size of a possible header
-                # unless it is the last 4 bytes of the file
-                if checkfile.tell() == filesize:
-                    break
-                checkfile.seek(-4, os.SEEK_CUR)
-        else:
-            if checkfile.tell() + compressedsize > filesize:
-                checkfile.close()
-                unpackingerror = {'offset': offset+unpackedsize,
-                                  'fatal': False,
-                                  'reason': 'not enough data for compressed data'}
-                return {'status': False, 'error': unpackingerror}
-            checkfile.seek(checkfile.tell() + compressedsize)
-
-        unpackedsize = checkfile.tell() - offset
-
-        # data descriptor follows the file data
-        # * crc32
-        # * compressed size
-        # * uncompressed size
-        # section 4.3.9
-        if datadescriptor and ddsearched and ddfound:
-            possiblesignature = checkfile.read(4)
-            if possiblesignature == b'PK\x07\x08':
-                ddcrc = checkfile.read(4)
-            else:
-                ddcrc = possiblesignature
-            checkbytes = checkfile.read(4)
-            if len(checkbytes) != 4:
-                checkfile.close()
-                unpackingerror = {'offset': offset+unpackedsize,
-                                  'fatal': False,
-                                  'reason': 'not enough data for compressed data field'}
-                return {'status': False, 'error': unpackingerror}
-            ddcompressedsize = int.from_bytes(checkbytes, byteorder='little')
-            unpackedsize += 4
-            checkbytes = checkfile.read(4)
-            if len(checkbytes) != 4:
-                checkfile.close()
-                unpackingerror = {'offset': offset+unpackedsize,
-                                  'fatal': False,
-                                  'reason': 'not enough data for uncompressed data field'}
-                return {'status': False, 'error': unpackingerror}
-            dduncompressedsize = int.from_bytes(checkbytes, byteorder='little')
-            if uncompressedsize != 0:
-                # possibly do an extra sanity check here with the
-                # compressed and/or uncompressed size fields
-                pass
-
-    if not seencentraldirectory:
-        checkfile.close()
-        unpackingerror = {'offset': offset+unpackedsize,
-                          'fatal': False,
-                          'reason': 'no central directory found'}
-        return {'status': False, 'error': unpackingerror}
-
-    # there should be as many entries in the local headers as in
-    # the central directory
-    if len(localfiles) != len(centraldirectoryfiles):
-        checkfile.close()
-        unpackingerror = {'offset': offset+unpackedsize,
-                          'fatal': False,
-                          'reason': 'mismatch between local file headers and central directory'}
-        return {'status': False, 'error': unpackingerror}
-
-    # compute the difference between the local files and
-    # the ones in the central directory
-    # TODO: does this mean: localfiles not a subset of centraldirectoryfiles?
-    if len(set(localfiles).intersection(set(centraldirectoryfiles))) != len(set(localfiles)):
-        checkfile.close()
-        unpackingerror = {'offset': offset+unpackedsize, 'fatal': False,
-                          'reason': 'mismatch between names in local file headers and central directory'}
-        return {'status': False, 'error': unpackingerror}
-
-    metadata = {}
-
-    unpackedsize = checkfile.tell() - offset
-    if not encrypted:
-        # if the ZIP file is at the end of the file then the ZIP module
-        # from Python will do a lot of the heavy lifting.
-        # Malformed ZIP files that need a workaround exist:
-        # http://web.archive.org/web/20190814185417/https://bugzilla.redhat.com/show_bug.cgi?id=907442
-        if checkfile.tell() == filesize:
-            carved = False
-        else:
-            # else carve the file from the larger ZIP first
-            temporaryfile = tempfile.mkstemp(dir=scanenvironment.temporarydirectory)
-            os.sendfile(temporaryfile[0], checkfile.fileno(), offset, unpackedsize)
-            os.fdopen(temporaryfile[0]).close()
-            carved = True
-        if not carved:
-            # seek to the right offset, even though that's
-            # not even necessary.
-            checkfile.seek(offset)
-
-        try:
-            if not carved:
-                unpackzipfile = zipfile.ZipFile(checkfile)
-            else:
-                unpackzipfile = zipfile.ZipFile(temporaryfile[1])
-            zipfiles = unpackzipfile.namelist()
-            zipinfolist = unpackzipfile.infolist()
-            oldcwd = os.getcwd()
-
-            # create the unpacking directory
-            os.makedirs(unpackdir_full, exist_ok=True)
-            os.chdir(unpackdir_full)
-            knowncompression = True
-
-            # check if there have been directories stored
-            # as regular files.
-            faultyzipfiles = []
-            is_opc = False
-            for z in zipinfolist:
-                # https://www.python.org/dev/peps/pep-0427/
-                if 'dist-info/WHEEL' in z.filename:
-                    labels.append('python wheel')
-                # https://setuptools.readthedocs.io/en/latest/formats.html
-                if z.filename == 'EGG-INFO/PKG-INFO':
-                    labels.append('python egg')
-                if z.filename == 'AndroidManifest.xml' or z.filename == 'classes.dex':
-                    if filename_full.suffix == '.apk':
-                        labels.append('android')
-                        labels.append('apk')
-
-                # https://en.wikipedia.org/wiki/Open_Packaging_Conventions
-                if z.filename == '[Content_Types].xml':
-                    labels.append("Open Packaging Conventions")
-                    is_opc = True
-                if z.file_size == 0 and not z.is_dir() and z.external_attr & 0x10 == 0x10:
-                    faultyzipfiles.append(z)
-                # only stored, deflate, bzip2 and lzma are supported
-                # in Python's zipfile module.
-                if z.compress_type not in [0, 8, 12, 14]:
-                    knowncompression = False
-                    break
-            if knowncompression:
-                for z in zipinfolist:
-                    if filename_full.suffix == '.nupkg' and is_opc:
-                        if z.filename.endswith('.nuspec'):
-                            labels.append('NuGet')
-                            break
-            if knowncompression:
-                if faultyzipfiles == []:
-                    try:
-                        unpackzipfile.extractall()
-                    except NotImplementedError:
-                        checkfile.close()
-                        if carved:
-                            os.unlink(temporaryfile[1])
-                        unpackingerror = {'offset': offset, 'fatal': False,
-                                          'reason': 'Unknown compression method'}
-                        return {'status': False, 'error': unpackingerror}
-                    except NotADirectoryError:
-                        # TODO: find out what to do with this. This happens
-                        # sometimes with zip files with symbolic links from
-                        # one directory to another.
-                        pass
-                else:
-                    for z in zipinfolist:
-                        if z in faultyzipfiles:
-                            # create the directory
-                            zdirname_full = scanenvironment.unpack_path(os.path.join(unpackdir, z.filename))
-                            os.makedirs(zdirname_full, exist_ok=True)
-                        else:
-                            unpackzipfile.extract(z)
-            os.chdir(oldcwd)
-            unpackzipfile.close()
-
-            if knowncompression:
-                dirwalk = os.walk(unpackdir_full)
-                for entry in dirwalk:
-                    for direntry in entry[1]:
-                        fn = scanenvironment.rel_unpack_path(
-                            os.path.join(entry[0], direntry))
-                        unpackedfilesandlabels.append((fn, []))
-                    for direntry in entry[2]:
-                        fn = scanenvironment.rel_unpack_path(
-                            os.path.join(entry[0], direntry))
-                        unpackedfilesandlabels.append((fn, []))
-            else:
-                labels.append("unknown compression")
-
-            if offset == 0 and not carved:
-                labels.append('compressed')
-                labels.append('zip')
-                if androidsigning:
-                    labels.append('apk')
-                    labels.append('android')
-                if 'apk' in labels:
-                    try:
-                        apk = pyaxmlparser.APK(filename_full)
-                    except:
-                        pass
-            if carved:
-                os.unlink(temporaryfile[1])
-            checkfile.close()
-            return {'status': True, 'length': unpackedsize, 'labels': labels,
-                    'filesandlabels': unpackedfilesandlabels,
-                    'metadata': metadata}
-        except zipfile.BadZipFile:
-            checkfile.close()
-            if carved:
-                os.unlink(temporaryfile[1])
-            unpackingerror = {'offset': offset, 'fatal': False,
-                              'reason': 'Not a valid ZIP file'}
-            return {'status': False, 'error': unpackingerror}
-
-    # it is an encrypted file
-    if offset == 0 and checkfile.tell() == filesize:
-        checkfile.close()
-        labels.append('compressed')
-        labels.append('zip')
-        labels.append('encrypted')
-        return {'status': True, 'length': unpackedsize, 'labels': labels,
-                'filesandlabels': unpackedfilesandlabels,
-                'metadata': metadata}
-
-    # else carve the file
-    targetfile_rel = os.path.join(unpackdir, 'encrypted.zip')
-    targetfile_full = scanenvironment.unpack_path(targetfile_rel)
-
-    # create the unpacking directory
-    os.makedirs(unpackdir_full, exist_ok=True)
-    targetfile = open(targetfile_full, 'wb')
-    os.sendfile(targetfile.fileno(), checkfile.fileno(), offset, unpackedsize)
-    targetfile.close()
-    checkfile.close()
-
-    unpackedfilesandlabels.append((targetfile_rel, ['encrypted', 'zip', 'unpacked']))
-    return {'status': True, 'length': unpackedsize, 'labels': labels,
-            'filesandlabels': unpackedfilesandlabels,
-            'metadata': metadata}
-
-# https://pkware.cachefly.net/webdocs/casestudies/APPNOTE.TXT section 4.3.6
-unpack_zip.signatures = {'zip': b'\x50\x4b\x03\04'}
 unpack_zip.minimum_size = 30